''' Converters that query external APIs. '''

import os
import base64
import json
import tempfile
from abc import abstractproperty
from pliers.stimuli.text import TextStim, ComplexTextStim
from pliers.transformers import EnvironmentKeyMixin
from .audio import AudioToTextConverter
from six.moves.urllib.parse import urlencode
from six.moves.urllib.request import Request, urlopen
from six.moves.urllib.error import URLError, HTTPError


class SpeechRecognitionAPIConverter(AudioToTextConverter, EnvironmentKeyMixin):

    ''' Uses the SpeechRecognition API, which interacts with several APIs,
    like Google and Wit, to run speech-to-text transcription on an audio file.
    Args:
        api_key (str): API key. Must be passed explicitly or stored in
            the environment variable specified in the _env_keys field.
    '''

    @abstractproperty
    def recognize_method(self):
        pass

    def __init__(self, api_key=None):
        super(SpeechRecognitionAPIConverter, self).__init__()
        import speech_recognition as sr
        if api_key is None:
            try:
                api_key = os.environ[self.env_keys[0]]
            except KeyError:
                raise ValueError("A valid API key must be passed when a"
                                 " SpeechRecognitionAPIConverter is initialized.")
        self.recognizer = sr.Recognizer()
        self.api_key = api_key

    def _convert(self, audio):
        import speech_recognition as sr

        if audio.filename is None:
            file = tempfile.mktemp() + '.wav'
            audio.clip.write_audiofile(file)
        else:
            file = audio.filename

        with sr.AudioFile(file) as source:
            clip = self.recognizer.record(source)
        text = getattr(self.recognizer, self.recognize_method)(
            clip, self.api_key)

        if audio.filename is None:
            os.remove(file)

        return ComplexTextStim(text=text)


class WitTranscriptionConverter(SpeechRecognitionAPIConverter):

    ''' Speech-to-text transcription via the Wit.ai API. '''

    _env_keys = 'WIT_AI_API_KEY'
    recognize_method = 'recognize_wit'


class GoogleSpeechAPIConverter(SpeechRecognitionAPIConverter):

    ''' Speech-to-text transcription via the Google Cloud Speech API. '''

    _env_keys = 'GOOGLE_APPLICATION_CREDENTIALS'
    recognize_method = 'recognize_google_cloud'

    def _convert(self, audio):
        with open(self.api_key) as json_data:
            self.api_key = json_data.read()
        super(GoogleSpeechAPIConverter, self)._convert(audio)


class IBMSpeechAPIConverter(AudioToTextConverter, EnvironmentKeyMixin):

    ''' Uses the IBM Watson Text to Speech API to run speech-to-text
    transcription on an audio file.

    Args:
        username (str): API credential username. Must be passed explicitly
            or stored in the environment variable specified in the _env_keys
            field.
        password (str): API credential password. Must be passed explicitly
            or stored in the environment variable specified in the _env_keys
            field.
        resolution (str): what resolution the resultant ComplexTextStim should
            be separated by (i.e. the unit each TextStim in the ComplexTextStim
            elements should be). Currently, only 'words' or 'phrases' are
            supported.
    '''

    _env_keys = ('IBM_USERNAME', 'IBM_PASSWORD')
    _log_attributes = ('resolution',)

    def __init__(self, username=None, password=None, resolution='words'):
        super(IBMSpeechAPIConverter, self).__init__()
        import speech_recognition as sr
        if username is None or password is None:
            try:
                username = os.environ['IBM_USERNAME']
                password = os.environ['IBM_PASSWORD']
            except KeyError:
                raise ValueError("A valid API key must be passed when a "
                                 "SpeechRecognitionConverter is initialized.")
        self.recognizer = sr.Recognizer()
        self.username = username
        self.password = password
        self.resolution = resolution

    def _convert(self, audio):
        import speech_recognition as sr

        if audio.filename is None:
            file = tempfile.mktemp() + '.wav'
            audio.clip.write_audiofile(file)
        else:
            file = audio.filename

        with sr.AudioFile(file) as source:
            clip = self.recognizer.record(source)

        _json = self._query_api(clip)
        if 'results' in _json:
            results = _json['results']
        else:
            raise Exception(
                'received invalid results from API: {0}'.format(str(_json)))
        elements = []
        for result in results:
            if result['final'] is True:
                timestamps = result['alternatives'][0]['timestamps']
<<<<<<< HEAD
                for entry in timestamps:
                    elements.append(TextStim(text=entry[0], onset=entry[1],
                                             duration=entry[2]-entry[1]))

        if audio.filename is None:
            os.remove(file)

=======
                if self.resolution is 'words':
                    for entry in timestamps:
                        text = entry[0]
                        start = entry[1]
                        end = entry[2]
                        elements.append(TextStim(text=text, onset=start,
                                                 duration=end-start))
                elif self.resolution is 'phrases':
                    text = result['alternatives'][0]['transcript']
                    start = timestamps[0][1]
                    end = timestamps[-1][2]
                    elements.append(TextStim(text=text, onset=start,
                                             duration=end-start))
>>>>>>> 452be743
        return ComplexTextStim(elements=elements)

    def _query_api(self, clip):
        # Adapted from SpeechRecognition source code, modified to get text
        # onsets
        flac_data = clip.get_flac_data(
            convert_rate=None if clip.sample_rate >= 16000 else 16000,
            convert_width=None if clip.sample_width >= 2 else 2
        )
        model = "{0}_BroadbandModel".format("en-US")
        url = "https://stream.watsonplatform.net/speech-to-text/api/v1/recognize?{0}".format(urlencode({
            "profanity_filter": "false",
            "continuous": "true",
            "model": model,
            "timestamps": "true",
            "inactivity_timeout": -1,
        }))
        request = Request(url, data=flac_data, headers={
            "Content-Type": "audio/x-flac",
            "X-Watson-Learning-Opt-Out": "true",
        })

        if hasattr("", "encode"):  # Python 2.6 compatibility
            authorization_value = base64.standard_b64encode(
                "{0}:{1}".format(self.username, self.password).encode("utf-8")).decode("utf-8")
        else:
            authorization_value = base64.standard_b64encode(
                "{0}:{1}".format(self.username, self.password))
        request.add_header(
            "Authorization", "Basic {0}".format(authorization_value))

        try:
            response = urlopen(request, timeout=None)
        except HTTPError as e:
            raise Exception("recognition request failed: {0}".format(
                getattr(e, "reason", "status {0}".format(e.code))))
        except URLError as e:
            raise Exception(
                "recognition connection failed: {0}".format(e.reason))

        response_text = response.read().decode("utf-8")
        result = json.loads(response_text)
        return result<|MERGE_RESOLUTION|>--- conflicted
+++ resolved
@@ -137,15 +137,6 @@
         for result in results:
             if result['final'] is True:
                 timestamps = result['alternatives'][0]['timestamps']
-<<<<<<< HEAD
-                for entry in timestamps:
-                    elements.append(TextStim(text=entry[0], onset=entry[1],
-                                             duration=entry[2]-entry[1]))
-
-        if audio.filename is None:
-            os.remove(file)
-
-=======
                 if self.resolution is 'words':
                     for entry in timestamps:
                         text = entry[0]
@@ -159,7 +150,6 @@
                     end = timestamps[-1][2]
                     elements.append(TextStim(text=text, onset=start,
                                              duration=end-start))
->>>>>>> 452be743
         return ComplexTextStim(elements=elements)
 
     def _query_api(self, clip):
