--- conflicted
+++ resolved
@@ -13,86 +13,4 @@
     _output_type = AudioStim
 
     def _convert(self, video):
-<<<<<<< HEAD
-        return AudioStim(clip=video.clip.audio, onset=video.onset)
-
-
-class VideoToDerivedVideoConverter(Converter):
-
-    ''' Base VideoToDerivedVideo Converter class; all subclasses can only be
-    applied to video and convert to derived (sampled) video. '''
-    _input_type = VideoStim
-    _output_type = DerivedVideoStim
-
-
-class FrameSamplingConverter(VideoToDerivedVideoConverter):
-
-    ''' Samples frames from video stimuli, to improve efficiency.
-
-    Args:
-        every (int): takes every nth frame
-        hertz (int): takes n frames per second
-        top_n (int): takes top n frames sorted by the absolute difference
-         with the next frame
-    '''
-
-    _log_attributes = ('every', 'hertz', 'top_n')
-
-    def __init__(self, every=None, hertz=None, top_n=None):
-        if every is None and hertz is None and top_n is None:
-            raise ValueError("When initializing the FrameSamplingConverter, "
-                             "one of the 'every', 'hertz', or 'top_n' must "
-                             "be specified.")
-        self.every = every
-        self.hertz = hertz
-        self.top_n = top_n
-        super(FrameSamplingConverter, self).__init__()
-
-    def _convert(self, video):
-        if not hasattr(video, "frame_index"):
-            frame_index = range(video.n_frames)
-        else:
-            frame_index = video.frame_index
-
-        if self.every is not None:
-            new_idx = range(video.n_frames)[::self.every]
-        elif self.hertz is not None:
-            interval = int(video.fps / self.hertz)
-            new_idx = range(video.n_frames)[::interval]
-        elif self.top_n is not None:
-            import cv2
-            diffs = []
-            for i, img in enumerate(video.frames):
-                if i == 0:
-                    last = img
-                    continue
-                diffs.append(sum(cv2.sumElems(cv2.absdiff(last, img))))
-                last = img
-            new_idx = sorted(range(len(diffs)), key=lambda i: diffs[i], reverse=True)[
-                :self.top_n]
-
-        frame_index = sorted(list(set(frame_index).intersection(new_idx)))
-
-        # Construct new VideoFrameStim for each frame index
-        onsets = [frame_num * (1. / video.fps) for frame_num in frame_index]
-        frames = []
-        for i, f in progress_bar_wrapper(enumerate(frame_index),
-                                         desc='Video frame',
-                                         total=len(frame_index)):
-            if f != frame_index[-1]:
-                dur = onsets[i+1] - onsets[i]
-            else:
-                dur = (video.n_frames / video.fps) - onsets[i]
-
-            elem = VideoFrameStim(video=video, frame_num=f, duration=dur)
-            offset = 0.0 if video.onset is None else video.onset
-            elem.onset = offset + onsets[i]
-            frames.append(elem)
-
-        return DerivedVideoStim(filename=video.filename,
-                                frames=frames,
-                                frame_index=frame_index,
-                                onset=video.onset)
-=======
-        return AudioStim(clip=video.clip.audio, onset=video.onset)
->>>>>>> c1cff1ae
+        return AudioStim(clip=video.clip.audio, onset=video.onset)