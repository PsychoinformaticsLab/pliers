'''
Extractors that interact with external (e.g., deep learning) services.
'''

import os
from pliers.extractors.image import ImageExtractor
from pliers.extractors.base import Extractor, ExtractorResult
from pliers.stimuli.text import TextStim, ComplexTextStim


try:
    from clarifai.client import ClarifaiApi
except ImportError:
    pass

try:
    import indicoio as ico
except ImportError:
    pass


class IndicoAPIExtractor(Extractor):

    ''' Base class for all Indico API Extractors

    Args:
        api_key (str): A valid API key for the Indico API. Only needs to be
            passed the first time the extractor is initialized.
        models (list): The names of the Indico models to use.
    '''

    _log_attributes = ('models',)
    _input_type = ()

    def __init__(self, api_key=None, models=None):
        super(IndicoAPIExtractor, self).__init__()
        if api_key is None:
            try:
                self.api_key = os.environ['INDICO_APP_KEY']
            except KeyError:
                raise ValueError("A valid Indico API Key "
                                 "must be passed the first time an Indico "
                                 "extractor is initialized.")
        else:
            self.api_key = api_key
        ico.config.api_key = self.api_key

        if models is None:
<<<<<<< HEAD
            raise ValueError("Must enter a valid list of models to use of "
                             "possible types{}".format(", ".join(self.allowed_models)))
=======
            raise ValueError("Must enter a valid list of models to use. "
                             "Valid models: {}".format(", ".join(self.allowed_models)))
>>>>>>> 11096faf
        for model in models:
            if model not in self.allowed_models:
                raise ValueError(
                "Unsupported model {} specified. "
                "Valid models: {}".format(model, ", ".join(self.allowed_models)))

        self.models = [getattr(ico, model) for model in models]
        self.names = models

    def _score(self, stim, tokens):
        scores = [model(tokens) for model in self.models]

        data, onsets, durations = [], [], []

        for i, s in enumerate(stim):
            features, values = [], []
            for j, score in enumerate(scores):
                if isinstance(score[i], float):
                    features.append(self.names[j])
                    values.append(score[i])
                elif isinstance(score[i], dict):
                    for k in score[i].keys():
                        features.append(self.names[j] + '_' + k)
                        values.append(score[i][k])

            data.append(values)
            onsets.append(s.onset)
            durations.append(s.duration)

        if not data:
            data = []

        return ExtractorResult(data, stim, self, features=features,
                               onsets=onsets, durations=durations)


class IndicoAPITextExtractor(IndicoAPIExtractor):

    ''' Uses to Indico API to extract features from text, such as
    sentiment extraction.
    '''

    _optional_input_type = (TextStim, ComplexTextStim)

    def __init__(self, **kwargs):
        self.allowed_models = ico.TEXT_APIS.keys()
        super(IndicoAPITextExtractor, self).__init__(**kwargs)

    def _extract(self, stim):
        if isinstance(stim, TextStim):
            if not stim.text:
                return None
            stim = [stim]

        tokens = [token.text for token in stim if token.text]

        return self._score(stim, tokens)


class IndicoAPIImageExtractor(ImageExtractor, IndicoAPIExtractor):

    ''' Uses to Indico API to extract features from Images, such as
    facial emotion recognition or content filtering.
    '''

    def __init__(self, **kwargs):
        self.allowed_models = ico.IMAGE_APIS.keys()
        super(IndicoAPIImageExtractor, self).__init__(**kwargs)

    def _extract(self, stim):
        return self._score([stim], [stim.data])


class ClarifaiAPIExtractor(ImageExtractor):

    ''' Uses the Clarifai API to extract tags of images.
    Args:
        app_id (str): A valid APP_ID for the Clarifai API. Only needs to be
            passed the first time the extractor is initialized.
        app_secret (str): A valid APP_SECRET for the Clarifai API. Only needs
            to be passed the first time the extractor is initialized.
        model (str): The name of the Clarifai model to use. If None, defaults
            to the general image tagger.
        select_classes (list): List of classes (strings) to query from the API.
            For example, ['food', 'animal'].
    '''

    _log_attributes = ('model', 'select_classes')

    def __init__(self, app_id=None, app_secret=None, model=None,
                 select_classes=None):
        ImageExtractor.__init__(self)
        if app_id is None or app_secret is None:
            try:
                app_id = os.environ['CLARIFAI_APP_ID']
                app_secret = os.environ['CLARIFAI_APP_SECRET']
            except KeyError:
                raise ValueError("A valid Clarifai API APP_ID and APP_SECRET "
                                 "must be passed the first time a Clarifai "
                                 "extractor is initialized.")

        self.tagger = ClarifaiApi(app_id=app_id, app_secret=app_secret)
        if model is not None:
            self.tagger.set_model(model)

        self.model = model

        if select_classes is None:
            self.select_classes = None
        else:
            self.select_classes = ','.join(select_classes)

    def _extract(self, stim):
        with stim.get_filename() as filename:
            with open(filename, 'rb') as f:
                tags = self.tagger.tag_images(f, select_classes=self.select_classes)

        tagged = tags['results'][0]['result']['tag']
        return ExtractorResult([tagged['probs']], stim, self,
                               features=tagged['classes'])<|MERGE_RESOLUTION|>--- conflicted
+++ resolved
@@ -46,13 +46,8 @@
         ico.config.api_key = self.api_key
 
         if models is None:
-<<<<<<< HEAD
-            raise ValueError("Must enter a valid list of models to use of "
-                             "possible types{}".format(", ".join(self.allowed_models)))
-=======
             raise ValueError("Must enter a valid list of models to use. "
                              "Valid models: {}".format(", ".join(self.allowed_models)))
->>>>>>> 11096faf
         for model in models:
             if model not in self.allowed_models:
                 raise ValueError(
