--- conflicted
+++ resolved
@@ -183,11 +183,8 @@
 
     ''' Tags parts of speech in text with nltk. '''
 
-<<<<<<< HEAD
-    VERSION = '1.0'
-=======
     _batch_size = sys.maxsize
->>>>>>> fef7205d
+    VERSION = '1.0'
 
     @requires_nltk_corpus
     def _extract(self, stims):
