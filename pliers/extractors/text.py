--- conflicted
+++ resolved
@@ -24,10 +24,7 @@
 sklearn_text = attempt_to_import('sklearn.feature_extraction.text', 'sklearn_text',
                                  ['CountVectorizer'])
 spacy = attempt_to_import('spacy')
-<<<<<<< HEAD
-=======
 transformers = attempt_to_import('transformers')
->>>>>>> c789bb20
 
 class TextExtractor(Extractor):
 
@@ -403,10 +400,6 @@
 
         return ExtractorResult(features_list, stim, self,
                                features=self.features, orders=order_list)
-<<<<<<< HEAD
-    
-    
-=======
 
 
 class PretrainedBertEncodingExtractor(ComplexTextExtractor):
@@ -582,4 +575,3 @@
         return ExtractorResult(word_counter, stims, self,
                                features=self.features,
                                onsets=onsets, durations=durations)
->>>>>>> c789bb20
