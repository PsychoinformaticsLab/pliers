--- conflicted
+++ resolved
@@ -24,6 +24,7 @@
         models (list): The names of the Indico models to use.
         rate_limit (int): The minimum number of seconds required between
             transform calls on this Transformer.
+        batch_size (int): Number of stims to send per batched API request.
     '''
 
     _log_attributes = ('api_key', 'models', 'model_names')
@@ -105,6 +106,14 @@
 
     ''' Uses to Indico API to extract features from text, such as
     sentiment extraction.
+
+    Args:
+        api_key (str): A valid API key for the Indico API. Only needs to be
+            passed the first time the extractor is initialized.
+        models (list): The names of the Indico models to use.
+        rate_limit (int): The minimum number of seconds required between
+            transform calls on this Transformer.
+        batch_size (int): Number of stims to send per batched API request.
     '''
 
     def __init__(self, api_key=None, models=None, rate_limit=None,
@@ -121,6 +130,14 @@
 
     ''' Uses to Indico API to extract features from Images, such as
     facial emotion recognition or content filtering.
+
+    Args:
+        api_key (str): A valid API key for the Indico API. Only needs to be
+            passed the first time the extractor is initialized.
+        models (list): The names of the Indico models to use.
+        rate_limit (int): The minimum number of seconds required between
+            transform calls on this Transformer.
+        batch_size (int): Number of stims to send per batched API request.
     '''
 
     def __init__(self, api_key=None, models=None, rate_limit=None,
@@ -129,11 +146,8 @@
         self.allowed_models = indicoio.IMAGE_APIS.keys()
         super(IndicoAPIImageExtractor, self).__init__(api_key=api_key,
                                                       models=models,
-<<<<<<< HEAD
                                                       rate_limit=rate_limit,
                                                       batch_size=batch_size)
-=======
-                                                      rate_limit=rate_limit)
 
     def _get_tokens(self, stims):
         toks = []
@@ -142,5 +156,4 @@
                 toks.append(s.url)
             elif s.data is not None:
                 toks.append(s.data)
-        return toks
->>>>>>> c71f7360
+        return toks