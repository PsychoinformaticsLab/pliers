--- conflicted
+++ resolved
@@ -121,8 +121,8 @@
         verify_dependencies(['indicoio'])
         self.allowed_models = indicoio.IMAGE_APIS.keys()
         super(IndicoAPIImageExtractor, self).__init__(api_key=api_key,
-<<<<<<< HEAD
-                                                      models=models)
+                                                      models=models,
+                                                      rate_limit=rate_limit)
 
     def _get_tokens(self, stims):
         toks = []
@@ -131,8 +131,4 @@
                 toks.append(s.url)
             elif s.data is not None:
                 toks.append(s.data)
-        return toks
-=======
-                                                      models=models,
-                                                      rate_limit=rate_limit)
->>>>>>> 5ffb741c
+        return toks