'''
Extractors that interact with the Clarifai API.
'''

import os
try:
    from contextlib import ExitStack
except Exception as e:
    from contextlib2 import ExitStack
from pliers.extractors.image import ImageExtractor
from pliers.extractors.video import VideoExtractor
from pliers.extractors.base import ExtractorResult
from pliers.transformers import BatchTransformerMixin
from pliers.transformers.api import APITransformer
from pliers.utils import listify, attempt_to_import, verify_dependencies
import pandas as pd

clarifai_client = attempt_to_import('clarifai.rest.client', 'clarifai_client',
                                    ['ClarifaiApp',
                                     'Concept',
                                     'ModelOutputConfig',
                                     'ModelOutputInfo',
                                     'Image',
                                     'Video'])


class ClarifaiAPIExtractor(APITransformer):

    ''' Uses the Clarifai API to extract tags of images.

    Args:
        api_key (str): A valid API_KEY for the Clarifai API. Only needs to be
            passed the first time the extractor is initialized.
        model (str): The name of the Clarifai model to use. If None, defaults
            to the general image tagger.
        min_value (float): A value between 0.0 and 1.0 indicating the minimum
            confidence required to return a prediction. Defaults to 0.0.
        max_concepts (int): A value between 0 and 200 indicating the maximum
            number of label predictions returned.
        select_concepts (list): List of concepts (strings) to query from the
            API. For example, ['food', 'animal'].
        rate_limit (int): The minimum number of seconds required between
            transform calls on this Transformer.
        batch_size (int): Number of stims to send per batched API request.
    '''

    _log_attributes = ('api_key', 'model', 'model_name', 'min_value',
                       'max_concepts', 'select_concepts')
    _env_keys = ('CLARIFAI_API_KEY',)
    VERSION = '1.0'

    def __init__(self, api_key=None, model='general-v1.3', min_value=None,
                 max_concepts=None, select_concepts=None, rate_limit=None,
                 batch_size=None):
        verify_dependencies(['clarifai_client'])
        if api_key is None:
            try:
                api_key = os.environ['CLARIFAI_API_KEY']
            except KeyError:
                raise ValueError("A valid Clarifai API API_KEY "
                                 "must be passed the first time a Clarifai "
                                 "extractor is initialized.")

        self.api_key = api_key
        try:
            self.api = clarifai_client.ClarifaiApp(api_key=api_key)
            self.model = self.api.models.get(model)
        except clarifai_client.ApiError:
            self.api = None
            self.model = None
        self.model_name = model
        self.min_value = min_value
        self.max_concepts = max_concepts
        self.select_concepts = select_concepts
        if select_concepts:
            select_concepts = listify(select_concepts)
            self.select_concepts = [clarifai_client.Concept(concept_name=n)
                                    for n in select_concepts]
        super(ClarifaiAPIExtractor, self).__init__(rate_limit=rate_limit,
                                                   batch_size=batch_size)

    @property
    def api_keys(self):
        return [self.api_key]

    def check_valid_keys(self):
        return self.api is not None

    def _query_api(self, objects):
        verify_dependencies(['clarifai_client'])
        moc = clarifai_client.ModelOutputConfig(min_value=self.min_value,
                                                max_concepts=self.max_concepts,
                                                select_concepts=self.select_concepts)
<<<<<<< HEAD
        output_config = moc
        model_output_info = clarifai_client.ModelOutputInfo(output_config=output_config)
        tags = self.model.predict(objects, model_output_info=model_output_info)
        return tags['outputs']

    def _parse_annotations(self, annotation):
        data_dict = {}
        for tag in annotation['data']['concepts']:
            data_dict[tag['name']] = tag['value']
        return data_dict


class ClarifaiAPIImageExtractor(ClarifaiAPIExtractor, BatchTransformerMixin,
                                ImageExtractor):

    _batch_size = 128

    def _extract(self, stims):
        verify_dependencies(['clarifai_client'])

        # ExitStack lets us use filename context managers simultaneously
        with ExitStack() as stack:
            files = [stack.enter_context(s.get_filename()) for s in stims]
            imgs = [clarifai_client.Image(filename=filename) for filename in files]
            outputs = self._query_api(imgs)
=======
        model_output_info = clarifai_client.ModelOutputInfo(output_config=moc)

        # ExitStack lets us use filename context managers simultaneously
        with ExitStack() as stack:
            imgs = []
            for s in stims:
                if s.url:
                    imgs.append(clarifai_client.Image(url=s.url))
                else:
                    f = stack.enter_context(s.get_filename())
                    imgs.append(clarifai_client.Image(filename=f))
            tags = self.model.predict(imgs, model_output_info=model_output_info)
>>>>>>> 64285d30

        extractions = []
        for i, resp in enumerate(outputs):
            extractions.append(ExtractorResult(resp, stims[i], self))
        return extractions

    def _to_df(self, result):
        return pd.DataFrame([self._parse_annotations(result._data)])


class ClarifaiAPIVideoExtractor(ClarifaiAPIExtractor, VideoExtractor):

    def _extract(self, stim):
        verify_dependencies(['clarifai_client'])
        with stim.get_filename() as filename:
            vids = [clarifai_client.Video(filename=filename)]
            outputs = self._query_api(vids)
        return ExtractorResult(outputs, stim, self)

    def _to_df(self, result):
        rows = []
        for frame_res in result._data[0]['data']['frames']:
            data_dict = self._parse_annotations(frame_res)
            data_dict['onset_'] = frame_res['frame_info']['time'] / 1000.0
            frame_num = frame_res['frame_info']['index']
            if frame_num == 0:
                est_duration = 0.0
            else:
                est_duration = data_dict['onset_'] / float(frame_num)
            data_dict['duration_'] = min(est_duration,
                                         result.stim.duration - data_dict['onset_'])
            data_dict['order_'] = frame_num
            rows.append(data_dict)
        return pd.DataFrame(rows)<|MERGE_RESOLUTION|>--- conflicted
+++ resolved
@@ -91,9 +91,7 @@
         moc = clarifai_client.ModelOutputConfig(min_value=self.min_value,
                                                 max_concepts=self.max_concepts,
                                                 select_concepts=self.select_concepts)
-<<<<<<< HEAD
-        output_config = moc
-        model_output_info = clarifai_client.ModelOutputInfo(output_config=output_config)
+        model_output_info = clarifai_client.ModelOutputInfo(output_config=moc)
         tags = self.model.predict(objects, model_output_info=model_output_info)
         return tags['outputs']
 
@@ -114,14 +112,6 @@
 
         # ExitStack lets us use filename context managers simultaneously
         with ExitStack() as stack:
-            files = [stack.enter_context(s.get_filename()) for s in stims]
-            imgs = [clarifai_client.Image(filename=filename) for filename in files]
-            outputs = self._query_api(imgs)
-=======
-        model_output_info = clarifai_client.ModelOutputInfo(output_config=moc)
-
-        # ExitStack lets us use filename context managers simultaneously
-        with ExitStack() as stack:
             imgs = []
             for s in stims:
                 if s.url:
@@ -129,8 +119,7 @@
                 else:
                     f = stack.enter_context(s.get_filename())
                     imgs.append(clarifai_client.Image(filename=f))
-            tags = self.model.predict(imgs, model_output_info=model_output_info)
->>>>>>> 64285d30
+            outputs = self._query_api(imgs)
 
         extractions = []
         for i, resp in enumerate(outputs):
