from .utils import get_test_data_path
from pliers.stimuli import (VideoStim, VideoFrameStim, ComplexTextStim,
                            AudioStim, ImageStim, CompoundStim,
                            TranscribedAudioCompoundStim,
                            TextStim,
                            TweetStimFactory,
                            TweetStim)
from pliers.stimuli.base import Stim, _get_stim_class
from pliers.extractors import (BrightnessExtractor, LengthExtractor,
                               ComplexTextExtractor)
from pliers.extractors.base import Extractor, ExtractorResult
from pliers.support.download import download_nltk_data
import numpy as np
from os.path import join, exists
import pandas as pd
import pytest
import tempfile
import os
import base64


class DummyExtractor(Extractor):

    _input_type = Stim

    def _extract(self, stim):
        return ExtractorResult(np.array([[1]]), stim, self,
                               features=['constant'])


class DummyIterableExtractor(Extractor):

    _input_type = Stim

    def _extract(self, stim):
        time_bins = np.arange(0., stim.duration, 1.)
        return ExtractorResult(np.array([1] * len(time_bins)), stim, self,
                               features=['constant'], onsets=time_bins,
                               durations=[1.] * len(time_bins))


@pytest.fixture(scope='module')
def get_nltk():
    download_nltk_data()


@pytest.fixture(scope='module')
def dummy_extractor():
    return DummyExtractor()


@pytest.fixture(scope='module')
def dummy_iter_extractor():
    return DummyIterableExtractor()


def test_image_stim(dummy_iter_extractor):
    filename = join(get_test_data_path(), 'image', 'apple.jpg')
    stim = ImageStim(filename)
    assert stim.data.shape == (288, 420, 3)


def test_image_stim_bytestring():
    path = join(get_test_data_path(), 'image', 'apple.jpg')
    img = ImageStim(path)
    assert img._bytestring is None
    bs = img.get_bytestring()
    assert isinstance(bs, str)
    assert img._bytestring is not None
    raw = bs.encode()
    with open(path, 'rb') as f:
        assert raw == base64.b64encode(f.read())


def test_complex_text_hash():
    stims = [ComplexTextStim(text='yeah'), ComplexTextStim(text='buddy')]
    ext = ComplexTextExtractor()
    res = ext.transform(stims)

    assert res[0]._data != res[1]._data


def test_video_stim():
    ''' Test VideoStim functionality. '''
    filename = join(get_test_data_path(), 'video', 'small.mp4')
    video = VideoStim(filename, onset=4.2)
    assert video.fps == 30
    assert video.n_frames == 168
    assert video.width == 560
    assert video.duration == 5.57

    # Test frame iterator
    frames = [f for f in video]
    assert len(frames) == 168
    f1 = frames[100]
    assert isinstance(f1, VideoFrameStim)
    assert isinstance(f1.onset, float)
    assert np.isclose(f1.duration, 1 / 30.0, 1e-5)
    f1.data.shape == (320, 560, 3)

    # Test getting of specific frame
    f2 = video.get_frame(index=100)
    assert isinstance(f2, VideoFrameStim)
    assert isinstance(f2.onset, float)
    assert f2.onset > 7.5
    f2.data.shape == (320, 560, 3)
    f2_copy = video.get_frame(onset=3.33334)
    assert isinstance(f2, VideoFrameStim)
    assert isinstance(f2.onset, float)
    assert f2.onset > 7.5
    assert np.array_equal(f2.data, f2_copy.data)

    # Try another video
    filename = join(get_test_data_path(), 'video', 'obama_speech.mp4')
    video = VideoStim(filename)
    assert video.fps == 12
    assert video.n_frames == 105
    assert video.width == 320
    assert video.duration == 8.71
    f3 = video.get_frame(index=104)
    assert isinstance(f3, VideoFrameStim)
    assert isinstance(f3.onset, float)
    assert f3.duration > 0.0
    assert f3.data.shape == (240, 320, 3)


def test_video_stim_bytestring():
    path = join(get_test_data_path(), 'video', 'small.mp4')
    vid = VideoStim(path)
    assert vid._bytestring is None
    bs = vid.get_bytestring()
    assert isinstance(bs, str)
    assert vid._bytestring is not None
    raw = bs.encode()
    with open(path, 'rb') as f:
        assert raw == base64.b64encode(f.read())


def test_video_frame_stim():
    filename = join(get_test_data_path(), 'video', 'small.mp4')
    video = VideoStim(filename, onset=4.2)
    frame = VideoFrameStim(video, 42)
    assert frame.onset == (5.6)
    assert np.array_equal(frame.data, video.get_frame(index=42).data)
    assert frame.name == 'frame[42]'


def test_audio_stim():
    audio_dir = join(get_test_data_path(), 'audio')
    stim = AudioStim(join(audio_dir, 'barber.wav'))
    assert round(stim.duration) == 57
    assert stim.sampling_rate == 11025

    stim = AudioStim(join(audio_dir, 'homer.wav'))
    assert round(stim.duration) == 3
    assert stim.sampling_rate == 11025


def test_audio_formats():
    audio_dir = join(get_test_data_path(), 'audio')
    stim = AudioStim(join(audio_dir, 'crowd.mp3'))
    assert round(stim.duration) == 28
    assert stim.sampling_rate == 44100


def test_complex_text_stim():
    text_dir = join(get_test_data_path(), 'text')
    stim = ComplexTextStim(join(text_dir, 'complex_stim_no_header.txt'),
                           columns='ot', default_duration=0.2)
    assert len(stim.elements) == 4
    assert stim.elements[2].onset == 34
    assert stim.elements[2].duration == 0.2
    stim = ComplexTextStim(join(text_dir, 'complex_stim_no_header.txt'),
                           columns='ot', default_duration=0.2, onset=4.2)
    assert stim.elements[2].onset == 38.2
    assert stim.elements[1].onset == 24.2
    stim = ComplexTextStim(join(text_dir, 'complex_stim_with_header.txt'))
    assert len(stim.elements) == 4
    assert stim.elements[2].duration == 0.1

    assert stim._to_sec((1.0, 42, 3, 0)) == 6123
    assert stim._to_tup(6123) == (1.0, 42, 3, 0)


def test_complex_stim_from_text():
    textfile = join(get_test_data_path(), 'text', 'scandal.txt')
    text = open(textfile).read().strip()
    stim = ComplexTextStim(text=text)
    target = ['To', 'Sherlock', 'Holmes']
    assert [w.text for w in stim.elements[:3]] == target
    assert len(stim.elements) == 231
    stim = ComplexTextStim(text=text, unit='sent')
    # Custom tokenizer
    stim = ComplexTextStim(text=text, tokenizer='(\w+)')
    assert len(stim.elements) == 209


def test_complex_stim_from_srt():
    srtfile = join(get_test_data_path(), 'text', 'wonderful.srt')
    textfile = join(get_test_data_path(), 'text', 'wonderful.txt')
    df = pd.read_csv(textfile, sep='\t')
    target = df["text"].tolist()
    srt_stim = ComplexTextStim(srtfile)
    texts = [sent.text for sent in srt_stim.elements]
    assert texts == target


def test_get_stim():
    assert issubclass(_get_stim_class('video'), VideoStim)
    assert issubclass(_get_stim_class('ComplexTextStim'), ComplexTextStim)
    assert issubclass(_get_stim_class('video_frame'), VideoFrameStim)


def test_compound_stim():
    audio_dir = join(get_test_data_path(), 'audio')
    audio = AudioStim(join(audio_dir, 'crowd.mp3'))
    image1 = ImageStim(join(get_test_data_path(), 'image', 'apple.jpg'))
    image2 = ImageStim(join(get_test_data_path(), 'image', 'obama.jpg'))
    filename = join(get_test_data_path(), 'video', 'small.mp4')
    video = VideoStim(filename)
    text = ComplexTextStim(text="The quick brown fox jumped...")
    stim = CompoundStim([audio, image1, image2, video, text])
    assert len(stim.elements) == 5
    assert isinstance(stim.video, VideoStim)
    assert isinstance(stim.complex_text, ComplexTextStim)
    assert isinstance(stim.image, ImageStim)
    with pytest.raises(AttributeError):
        stim.nonexistent_type
    assert stim.video_frame is None

    # Test iteration
    len([e for e in stim]) == 5

    imgs = stim.get_stim(ImageStim, return_all=True)
    assert len(imgs) == 2
    assert all([isinstance(im, ImageStim) for im in imgs])
    also_imgs = stim.get_stim('image', return_all=True)
    assert imgs == also_imgs


def test_transformations_on_compound_stim():
    image1 = ImageStim(join(get_test_data_path(), 'image', 'apple.jpg'))
    image2 = ImageStim(join(get_test_data_path(), 'image', 'obama.jpg'))
    text = ComplexTextStim(text="The quick brown fox jumped...")
    stim = CompoundStim([image1, image2, text])

    ext = BrightnessExtractor()
    results = ext.transform(stim)
    assert len(results) == 2
    assert np.allclose(results[0]._data[0], 0.88784294)


def test_transcribed_audio_stim():
    audio = AudioStim(join(get_test_data_path(), 'audio', "barber_edited.wav"))
    text_file = join(get_test_data_path(), 'text', "wonderful_edited.srt")
    text = ComplexTextStim(text_file)
    stim = TranscribedAudioCompoundStim(audio=audio, text=text)
    assert isinstance(stim.audio, AudioStim)
    assert isinstance(stim.complex_text, ComplexTextStim)


def test_remote_stims():
<<<<<<< HEAD
    video_url = 'https://archive.org/download/DisneyCastletest/Disney_Castle_512kb.mp4'
    video = VideoStim(url=video_url)
=======
    url = 'https://archive.org/download/DisneyCastletest/Disney_Castle_512kb.mp4'
    video = VideoStim(url=url)
>>>>>>> b7088e06
    assert video.fps == 30.0

    url = 'http://www.bobainsworth.com/wav/simpsons/themodyn.wav'
    audio = AudioStim(url=url)
    assert round(audio.duration) == 3

    url = 'https://www.whitehouse.gov/sites/whitehouse.gov/files/images/twitter_cards_potus.jpg'
    image = ImageStim(url=url)
    assert image.data.shape == (240, 240, 3)

    url = 'https://github.com/tyarkoni/pliers/blob/master/README.md'
    text = TextStim(url=url)
    assert len(text.text) > 1


def test_get_filename():
    url = 'http://www.bobainsworth.com/wav/simpsons/themodyn.wav'
    audio = AudioStim(url=url)
    with audio.get_filename() as filename:
        assert exists(filename)
    assert not exists(filename)

    url = 'https://via.placeholder.com/350x150'
    image = ImageStim(url=url)
    with image.get_filename() as filename:
        assert exists(filename)
    assert not exists(filename)


def test_save():
    cts_file = join(get_test_data_path(), 'text', 'complex_stim_no_header.txt')
    complextext_stim = ComplexTextStim(cts_file, columns='ot',
                                       default_duration=0.2)
    text_stim = TextStim(text='hello')
    audio_stim = AudioStim(join(get_test_data_path(), 'audio', 'crowd.mp3'))
    image_stim = ImageStim(join(get_test_data_path(), 'image', 'apple.jpg'))
    # Video gives travis problems
    stims = [complextext_stim, text_stim, audio_stim, image_stim]
    for s in stims:
        path = tempfile.mktemp() + s._default_file_extension
        s.save(path)
        assert exists(path)
        os.remove(path)


@pytest.mark.skipif("'TWITTER_ACCESS_TOKEN_KEY' not in os.environ")
def test_twitter():
    # Test stim creation
    pytest.importorskip('twitter')
    factory = TweetStimFactory()
    status_id = 821442726461931521
    pliers_tweet = factory.get_status(status_id)
    assert isinstance(pliers_tweet, TweetStim)
    assert isinstance(pliers_tweet, CompoundStim)
    assert len(pliers_tweet.elements) == 1

    status_id = 884392294014746624
    ut_tweet = factory.get_status(status_id)
    assert len(ut_tweet.elements) == 2

    # Test extraction
    ext = LengthExtractor()
    res = ext.transform(pliers_tweet)[0].to_df()
    assert res['text_length'][0] == 104

    # Test image extraction
    ext = BrightnessExtractor()
    res = ext.transform(ut_tweet)[0].to_df()
    brightness = res['brightness'][0]
    assert np.isclose(brightness, 0.54057, 1e-5)<|MERGE_RESOLUTION|>--- conflicted
+++ resolved
@@ -260,13 +260,9 @@
 
 
 def test_remote_stims():
-<<<<<<< HEAD
+
     video_url = 'https://archive.org/download/DisneyCastletest/Disney_Castle_512kb.mp4'
     video = VideoStim(url=video_url)
-=======
-    url = 'https://archive.org/download/DisneyCastletest/Disney_Castle_512kb.mp4'
-    video = VideoStim(url=url)
->>>>>>> b7088e06
     assert video.fps == 30.0
 
     url = 'http://www.bobainsworth.com/wav/simpsons/themodyn.wav'
