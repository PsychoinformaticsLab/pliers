from pliers.extractors import (DictionaryExtractor,
                               PartOfSpeechExtractor,
                               LengthExtractor,
                               NumUniqueWordsExtractor,
                               PredefinedDictionaryExtractor,
                               TextVectorizerExtractor,
                               WordEmbeddingExtractor,
                               VADERSentimentExtractor,
                               SpaCyExtractor,
<<<<<<< HEAD
                               PretrainedBertEncodingExtractor)
=======
                               WordCounterExtractor)
>>>>>>> 37a3abf6
from pliers.extractors.base import merge_results
from pliers.stimuli import TextStim, ComplexTextStim
from ..utils import get_test_data_path

import numpy as np
from os.path import join
import pytest
import spacy
from os import environ

TEXT_DIR = join(get_test_data_path(), 'text')


def test_text_extractor():
    stim = ComplexTextStim(join(TEXT_DIR, 'sample_text.txt'),
                           columns='to', default_duration=1)
    td = DictionaryExtractor(join(TEXT_DIR, 'test_lexical_dictionary.txt'),
                             variables=['length', 'frequency'])
    assert td.data.shape == (7, 2)
    result = td.transform(stim)[2].to_df()
    assert result['duration'][0] == 1
    assert result.shape == (1, 6)
    assert np.isclose(result['frequency'][0], 11.729, 1e-5)


def test_text_length_extractor():
    stim = TextStim(text='hello world', onset=4.2, duration=1)
    ext = LengthExtractor()
    result = ext.transform(stim).to_df()
    assert 'text_length' in result.columns
    assert result['text_length'][0] == 11
    assert result['onset'][0] == 4.2
    assert result['duration'][0] == 1


def test_unique_words_extractor():
    stim = TextStim(text='hello hello world')
    ext = NumUniqueWordsExtractor()
    result = ext.transform(stim).to_df()
    assert 'num_unique_words' in result.columns
    assert result['num_unique_words'][0] == 2


def test_dictionary_extractor():
    td = DictionaryExtractor(join(TEXT_DIR, 'test_lexical_dictionary.txt'),
                             variables=['length', 'frequency'])
    assert td.data.shape == (7, 2)

    stim = TextStim(text='annotation')
    result = td.transform(stim).to_df()
    assert np.isnan(result['onset'][0])
    assert 'length' in result.columns
    assert result['length'][0] == 10

    stim2 = TextStim(text='some')
    result = td.transform(stim2).to_df()
    assert np.isnan(result['onset'][0])
    assert 'frequency' in result.columns
    assert np.isnan(result['frequency'][0])


def test_predefined_dictionary_extractor():
    stim = TextStim(text='enormous')
    td = PredefinedDictionaryExtractor(['aoa/Freq_pm'])
    result = td.transform(stim).to_df()
    assert result.shape == (1, 5)
    assert 'aoa_Freq_pm' in result.columns
    assert np.isclose(result['aoa_Freq_pm'][0], 10.313725, 1e-5)


def test_predefined_dictionary_retrieval():
    variables = [
        'affect/D.Mean.H',
        'concreteness/SUBTLEX',
        'subtlexusfrequency/Zipf-value',
        'calgarysemanticdecision/RTclean_mean',
        'massiveauditorylexicaldecision/PhonLev'
    ]
    stim = TextStim(text='perhaps')
    td = PredefinedDictionaryExtractor(variables)
    result = td.transform(stim).to_df().iloc[0]
    assert np.isnan(result['affect_D.Mean.H'])
    assert result['concreteness_SUBTLEX'] == 6939
    assert result['calgarysemanticdecision_RTclean_mean'] == 954.48
    assert np.isclose(result['subtlexusfrequency_Zipf-value'], 5.1331936)
    assert np.isclose(result['massiveauditorylexicaldecision_PhonLev'],
                      6.65101626)


def test_part_of_speech_extractor():
    import nltk
    nltk.download('tagsets')
    stim = ComplexTextStim(join(TEXT_DIR, 'complex_stim_with_header.txt'))
    result = merge_results(PartOfSpeechExtractor().transform(stim),
                           format='wide', extractor_names=False)
    assert result.shape == (4, 54)
    assert result['NN'].sum() == 1
    result = result.sort_values('onset')
    assert result['VBD'].iloc[3] == 1


def test_word_embedding_extractor():
    pytest.importorskip('gensim')
    stims = [TextStim(text='this'), TextStim(text='sentence')]
    ext = WordEmbeddingExtractor(join(TEXT_DIR, 'simple_vectors.bin'),
                                 binary=True)
    result = merge_results(ext.transform(stims), extractor_names='multi',
                           format='wide')
    assert ('WordEmbeddingExtractor', 'embedding_dim99') in result.columns
    assert np.allclose(0.0010911,
                       result[('WordEmbeddingExtractor', 'embedding_dim0')][0])

    unk = TextStim(text='nowaythisinvocab')
    result = ext.transform(unk).to_df()
    assert result['embedding_dim10'][0] == 0.0

    ones = np.ones(100)
    ext = WordEmbeddingExtractor(join(TEXT_DIR, 'simple_vectors.bin'),
                                 binary=True, unk_vector=ones)
    result = ext.transform(unk).to_df()
    assert result['embedding_dim10'][0] == 1.0

    ext = WordEmbeddingExtractor(join(TEXT_DIR, 'simple_vectors.bin'),
                                 binary=True, unk_vector='random')
    result = ext.transform(unk).to_df()
    assert result['embedding_dim10'][0] <= 1.0
    assert result['embedding_dim10'][0] >= -1.0

    ext = WordEmbeddingExtractor(join(TEXT_DIR, 'simple_vectors.bin'),
                                 binary=True, unk_vector='nothing')
    result = ext.transform(unk).to_df()
    assert result['embedding_dim10'][0] == 0.0


def test_vectorizer_extractor():
    pytest.importorskip('sklearn')
    stim = TextStim(join(TEXT_DIR, 'scandal.txt'))
    result = TextVectorizerExtractor().transform(stim).to_df()
    assert 'woman' in result.columns
    assert result['woman'][0] == 3

    from sklearn.feature_extraction.text import TfidfVectorizer
    custom_vectorizer = TfidfVectorizer()
    ext = TextVectorizerExtractor(vectorizer=custom_vectorizer)
    stim2 = TextStim(join(TEXT_DIR, 'simple_text.txt'))
    result = merge_results(ext.transform([stim, stim2]), format='wide',
                           extractor_names='multi')
    assert ('TextVectorizerExtractor', 'woman') in result.columns
    assert np.allclose(0.129568189476,
                       result[('TextVectorizerExtractor', 'woman')][0])

    ext = TextVectorizerExtractor(vectorizer='CountVectorizer',
                                  analyzer='char_wb',
                                  ngram_range=(2, 2))
    result = ext.transform(stim).to_df()
    assert 'wo' in result.columns
    assert result['wo'][0] == 6


def test_vader_sentiment_extractor():
    stim = TextStim(join(TEXT_DIR, 'scandal.txt'))
    ext = VADERSentimentExtractor()
    result = ext.transform(stim).to_df()
    assert result['sentiment_neu'][0] == 0.752

    stim2 = TextStim(text='VADER is smart, handsome, and funny!')
    result2 = ext.transform(stim2).to_df()
    assert result2['sentiment_pos'][0] == 0.752
    assert result2['sentiment_neg'][0] == 0.0
    assert result2['sentiment_neu'][0] == 0.248
    assert result2['sentiment_compound'][0] == 0.8439


def test_spacy_token_extractor():
    pytest.importorskip('spacy')
    stim = TextStim(text='This is a test.')
    ext = SpaCyExtractor(extractor_type='token')
    assert ext.model is not None

    ext2 = SpaCyExtractor(model='en_core_web_sm')
    assert isinstance(ext2.model, spacy.lang.en.English)

    result = ext.transform(stim).to_df()
    assert result['text'][0] == 'This'
    assert result['lemma_'][0].lower() == 'this'
    assert result['pos_'][0] == 'DET'
    assert result['tag_'][0] == 'DT'
    assert result['dep_'][0] == 'nsubj'
    assert result['shape_'][0] == 'Xxxx'
    assert result['is_alpha'][0] == 'True'
    assert result['is_stop'][0] == 'True'
    assert result['is_punct'][0] == 'False'
    assert result['is_ascii'][0] == 'True'
    assert result['is_digit'][0] == 'False'
    assert result['sentiment'][0] == '0.0'

    assert result['text'][1] == 'is'
    assert result['lemma_'][1].lower() == 'be'
    assert result['pos_'][1] == 'AUX'
    assert result['tag_'][1] == 'VBZ'
    assert result['dep_'][1] == 'ROOT'
    assert result['shape_'][1] == 'xx'
    assert result['is_alpha'][1] == 'True'
    assert result['is_stop'][1] == 'True'
    assert result['is_punct'][1] == 'False'
    assert result['is_ascii'][1] == 'True'
    assert result['is_digit'][1] == 'False'
    assert result['sentiment'][1] == '0.0'

    assert result['text'][2] == 'a'
    assert result['lemma_'][2].lower() == 'a'
    assert result['pos_'][2] == 'DET'
    assert result['tag_'][2] == 'DT'
    assert result['dep_'][2] == 'det'
    assert result['shape_'][2] == 'x'
    assert result['is_alpha'][2] == 'True'
    assert result['is_stop'][2] == 'True'
    assert result['is_punct'][2] == 'False'
    assert result['is_ascii'][2] == 'True'
    assert result['is_digit'][2] == 'False'
    assert result['sentiment'][2] == '0.0'

    assert result['text'][3] == 'test'
    assert result['lemma_'][3].lower() == 'test'
    assert result['pos_'][3] == 'NOUN'
    assert result['tag_'][3] == 'NN'
    assert result['dep_'][3] == 'attr'
    assert result['shape_'][3] == 'xxxx'
    assert result['is_alpha'][3] == 'True'
    assert result['is_stop'][3] == 'False'
    assert result['is_punct'][3] == 'False'
    assert result['is_ascii'][3] == 'True'
    assert result['is_digit'][3] == 'False'
    assert result['sentiment'][3] == '0.0'


def test_spacy_doc_extractor():
    pytest.importorskip('spacy')
    stim2 = TextStim(text='This is a test. And we are testing again. This '
                     'should be quite interesting. Tests are totally fun.')
    ext = SpaCyExtractor(extractor_type='doc')
    assert ext.model is not None

    result = ext.transform(stim2).to_df()
    assert result['text'][0]=='This is a test. '
    assert result['is_parsed'][0]
    assert result['is_tagged'][0]
    assert result['is_sentenced'][0]

    assert result['text'][3]=='Tests are totally fun.'
    assert result['is_parsed'][3]
    assert result['is_tagged'][3]
    assert result['is_sentenced'][3]


<<<<<<< HEAD
def test_pretrained_bert_encoding_extractor():
    stim = ComplexTextStim(text='This is not a tokenized sentence.')
    stim_file = ComplexTextStim(join(TEXT_DIR, 'sentence_with_header.txt'))
    
    ext_base = PretrainedBertEncodingExtractor(pretrained_model_or_path='bert-base-uncased')
    ext_base_tf = PretrainedBertEncodingExtractor(framework='tf')
    ext_sequence = PretrainedBertEncodingExtractor(encoding_level='sequence')
    ext_sequence_pooling = PretrainedBertEncodingExtractor(encoding_level='sequence', pooling='mean')
    
    res = ext_base.transform(stim).to_df(metadata=True)
    res_file = ext_base.transform(stim_file).to_df(metadata=True)
    res_base_tf = ext_base_tf.transform(stim).to_df(metadata=True)
    res_sequence = ext_sequence.transform(stim).to_df(metadata=True)
    res_sequence_pooling = ext_sequence_pooling.transform(stim).to_df(metadata=True)
    
    assert len(res['encoding'][0]) == 768
    assert res.shape[0] == 8
    assert res['token'][5] == '##ized'
    assert res['word'][5] == 'tokenized'
    assert res['object_id'][5] == 5
       
    assert len(res_base_tf['encoding'][0]) == 768
    assert all(np.round(res_base_tf['encoding'][0],3) == np.round(res['encoding'][0],3))
    
    assert res_file.shape[0] == 8
    assert res_file['onset'][3] == 1.3
    assert res_file['duration'][5] == 0.5
    assert res_file['duration'][5] == 0.5
    assert res_file['token'][5] == 'transform'
    assert res_file['word'][5] == 'transformer'
    assert res_file['object_id'][5] == 5
    
    assert res_sequence.shape[0] == 1
    assert len(res_sequence['encoding'][0]) == 768
    assert res_sequence_pooling.shape[0] == 1
    assert res_sequence_pooling['pooling'][0] == 'mean'
    assert res_sequence['encoding'][0] != res_sequence_pooling['encoding'][0]
    assert res_sequence['token'][0] == 'This is not a tokenized sentence .'
    assert res_sequence['word'][0] == 'None'

    del ext_base, ext_base_tf, ext_sequence, ext_sequence_pooling
    del res, res_file, res_base_tf, res_sequence, res_sequence_pooling


@pytest.mark.skipif(environ.get('TRAVIS', False) == 'true',
                                reason='model too large')
def test_pretrained_bert_large_extractor():
    stim = ComplexTextStim(text='This is not a tokenized sentence.')
    ext = PretrainedBertEncodingExtractor(pretrained_model_or_path='bert-large-uncased',
                                               tokenizer='bert-large-uncased')
    res = ext.transform(stim).to_df()
    assert len(res['encoding'][0]) == 1024
=======
def test_word_counter_extractor():
    stim_txt = ComplexTextStim(text='This is a text where certain words occur'
                                    ' again and again Sometimes they are '
                                    'lowercase sometimes they are uppercase '
                                    'There are also words that may look '
                                    'different but they come from the same '
                                    'lemma Take a word like text and its '
                                    'plural texts Oh words')
    stim_with_onsets = ComplexTextStim(filename=join(TEXT_DIR,
                                       'complex_stim_with_repetitions.txt'))
    ext = WordCounterExtractor()
    result_stim_txt = ext.transform(stim_txt).to_df()
    result_stim_with_onsets = ext.transform(stim_with_onsets).to_df()
    assert result_stim_txt.shape[0] == 45
    assert all(result_stim_txt['word_count'] >= 1)
    assert result_stim_txt['word_count'][15] == 2
    assert result_stim_txt['word_count'][44] == 3
    assert result_stim_with_onsets.shape[0] == 8
    assert result_stim_with_onsets['onset'][2] == 0.8
    assert result_stim_with_onsets['duration'][2] == 0.1
    assert result_stim_with_onsets['word_count'][2] == 2
    assert result_stim_with_onsets['word_count'][5] == 2
    assert result_stim_with_onsets['word_count'][7] == 1

    ext2 = WordCounterExtractor(log_scale=True)
    result_stim_txt = ext2.transform(stim_txt).to_df()
    assert all(result_stim_txt['log_word_count'] >= 0)
    assert result_stim_txt['log_word_count'][15] == np.log(2)
    assert result_stim_txt['log_word_count'][44] == np.log(3)
>>>>>>> 37a3abf6
<|MERGE_RESOLUTION|>--- conflicted
+++ resolved
@@ -7,11 +7,9 @@
                                WordEmbeddingExtractor,
                                VADERSentimentExtractor,
                                SpaCyExtractor,
-<<<<<<< HEAD
-                               PretrainedBertEncodingExtractor)
-=======
+                               PretrainedBertEncodingExtractor,
                                WordCounterExtractor)
->>>>>>> 37a3abf6
+
 from pliers.extractors.base import merge_results
 from pliers.stimuli import TextStim, ComplexTextStim
 from ..utils import get_test_data_path
@@ -267,7 +265,6 @@
     assert result['is_sentenced'][3]
 
 
-<<<<<<< HEAD
 def test_pretrained_bert_encoding_extractor():
     stim = ComplexTextStim(text='This is not a tokenized sentence.')
     stim_file = ComplexTextStim(join(TEXT_DIR, 'sentence_with_header.txt'))
@@ -320,7 +317,8 @@
                                                tokenizer='bert-large-uncased')
     res = ext.transform(stim).to_df()
     assert len(res['encoding'][0]) == 1024
-=======
+
+
 def test_word_counter_extractor():
     stim_txt = ComplexTextStim(text='This is a text where certain words occur'
                                     ' again and again Sometimes they are '
@@ -350,4 +348,3 @@
     assert all(result_stim_txt['log_word_count'] >= 0)
     assert result_stim_txt['log_word_count'][15] == np.log(2)
     assert result_stim_txt['log_word_count'][44] == np.log(3)
->>>>>>> 37a3abf6
