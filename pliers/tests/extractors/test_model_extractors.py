--- conflicted
+++ resolved
@@ -55,15 +55,8 @@
     assert df.shape == (2, 19)
     true = 0.9769853
     pred = df['TensorFlowKerasApplicationExtractor'].loc[0, 'Granny_Smith']
-<<<<<<< HEAD
-    assert np.isclose(true, pred, 1e-05)
-    true = 0.6623167
-    pred = df['TensorFlowKerasApplicationExtractor'].loc[1, 'Windsor_tie']
-    assert np.isclose(true, pred, 1e-05)
-=======
     assert np.isclose(true, pred, 1e-02)
     true = 0.64234024
->>>>>>> 4237acd6
     assert 4.2 in df[('onset', np.nan)].values
     assert 1 in df[('duration', np.nan)].values
     with pytest.raises(ValueError):
