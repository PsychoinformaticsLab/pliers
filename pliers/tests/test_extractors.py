from os.path import join
import os
from .utils import get_test_data_path, DummyExtractor
from pliers.extractors import (DictionaryExtractor, PartOfSpeechExtractor,
                               LengthExtractor, NumUniqueWordsExtractor,
                               PredefinedDictionaryExtractor, STFTAudioExtractor,
                               MeanAmplitudeExtractor, BrightnessExtractor,
                               SharpnessExtractor, VibranceExtractor,
                               SaliencyExtractor, DenseOpticalFlowExtractor,
                               IndicoAPITextExtractor, IndicoAPIImageExtractor,
                               ClarifaiAPIExtractor,
                               TensorFlowInceptionV3Extractor)
from pliers.stimuli import (TextStim, ComplexTextStim, ImageStim, VideoStim,
                            AudioStim, TranscribedAudioCompoundStim)
from pliers.support.download import download_nltk_data
from pliers.extractors.base import ExtractorResult, merge_results
import numpy as np
import pytest

TEXT_DIR = join(get_test_data_path(), 'text')


@pytest.fixture(scope='module')
def get_nltk():
    download_nltk_data()


def test_check_target_type():
    stim = ComplexTextStim(join(TEXT_DIR, 'sample_text.txt'),
                           columns='to', default_duration=1)
    td = SharpnessExtractor()
    with pytest.raises(TypeError):
        td.transform(stim)


def test_implicit_stim_iteration():
    np.random.seed(100)
    image_dir = join(get_test_data_path(), 'image')
    stim1 = ImageStim(join(image_dir, 'apple.jpg'))
    stim2 = ImageStim(join(image_dir, 'obama.jpg'))
    de = DummyExtractor()
    results = de.transform([stim1, stim2])
    assert len(results) == 2
    assert isinstance(results[0], ExtractorResult)


def test_implicit_stim_conversion():
    image_dir = join(get_test_data_path(), 'image')
    stim = ImageStim(join(image_dir, 'button.jpg'), onset=4.2)
    ext = LengthExtractor()
    result = ext.transform(stim).to_df()
    assert 'text_length' in result.columns
    assert result['text_length'][0] == 4
    assert result['onset'][0] == 4.2


@pytest.mark.skipif("'WIT_AI_API_KEY' not in os.environ")
def test_implicit_stim_conversion2():
    audio_dir = join(get_test_data_path(), 'audio')
    stim = AudioStim(join(audio_dir, 'homer.wav'), onset=4.2)
    ext = LengthExtractor()
    result = ext.transform(stim)
    first_word = result[0].to_df()
    assert 'text_length' in first_word.columns
    assert first_word['text_length'][0] > 0
    assert first_word['onset'][0] >= 4.2


@pytest.mark.skipif("'WIT_AI_API_KEY' not in os.environ")
def test_implicit_stim_conversion3():
    video_dir = join(get_test_data_path(), 'video')
    stim = VideoStim(join(video_dir, 'obama_speech.mp4'), onset=4.2)
    ext = LengthExtractor()
    result = ext.transform(stim)
    first_word = result[0].to_df()
    # The word should be "today"
    assert 'text_length' in first_word.columns
    assert first_word['text_length'][0] == 5
    assert first_word['onset'][0] >= 4.2


def test_text_extractor():
    stim = ComplexTextStim(join(TEXT_DIR, 'sample_text.txt'),
                           columns='to', default_duration=1)
    td = DictionaryExtractor(join(TEXT_DIR, 'test_lexical_dictionary.txt'),
                             variables=['length', 'frequency'])
    assert td.data.shape == (7, 2)
    result = td.transform(stim)[2].to_df()
    assert result.iloc[0, 1] == 1
    assert result.shape == (1, 4)
    assert np.isclose(result['frequency'][0], 11.729, 1e-5)


def test_text_length_extractor():
    stim = TextStim(text='hello world', onset=4.2, duration=1)
    ext = LengthExtractor()
    result = ext.transform(stim).to_df()
    assert 'text_length' in result.columns
    assert result['text_length'][0] == 11
    assert result['onset'][0] == 4.2
    assert result['duration'][0] == 1


def test_unique_words_extractor():
    stim = TextStim(text='hello hello world')
    ext = NumUniqueWordsExtractor()
    result = ext.transform(stim).to_df()
    assert 'num_unique_words' in result.columns
    assert result['num_unique_words'][0] == 2


def test_dictionary_extractor():
    td = DictionaryExtractor(join(TEXT_DIR, 'test_lexical_dictionary.txt'),
                             variables=['length', 'frequency'])
    assert td.data.shape == (7, 2)

    stim = TextStim(text='annotation')
    result = td.transform(stim).to_df()
    assert np.isnan(result['onset'][0])
    assert 'length' in result.columns
    assert result['length'][0] == 10

    stim2 = TextStim(text='some')
    result = td.transform(stim2).to_df()
    assert np.isnan(result['onset'][0])
    assert 'frequency' in result.columns
    assert np.isnan(result['frequency'][0])


def test_predefined_dictionary_extractor():
    stim = TextStim(text='enormous')
    td = PredefinedDictionaryExtractor(['aoa/Freq_pm'])
    result = td.transform(stim).to_df()
    assert result.shape == (1, 3)
    assert 'aoa_Freq_pm' in result.columns
    assert np.isclose(result['aoa_Freq_pm'][0], 10.313725, 1e-5)


def test_stft_extractor():
    audio_dir = join(get_test_data_path(), 'audio')
    stim = AudioStim(join(audio_dir, 'barber.wav'), onset=4.2)
    ext = STFTAudioExtractor(frame_size=1., spectrogram=False,
                             freq_bins=[(100, 300), (300, 3000), (3000, 20000)])
    result = ext.transform(stim)
    df = result.to_df()
    assert df.shape == (557, 5)
    assert df['onset'][0] == 4.2


def test_mean_amplitude_extractor():
    audio = AudioStim(join(get_test_data_path(), 'audio', "barber_edited.wav"))
    text_file = join(get_test_data_path(), 'text', "wonderful_edited.srt")
    text = ComplexTextStim(text_file)
    stim = TranscribedAudioCompoundStim(audio=audio, text=text)
    ext = MeanAmplitudeExtractor()
    result = ext.transform(stim).to_df()
    targets = [-0.154661, 0.121521]
    assert np.allclose(result['mean_amplitude'], targets)


def test_part_of_speech_extractor():
    stim = ComplexTextStim(join(TEXT_DIR, 'complex_stim_with_header.txt'))
    result = PartOfSpeechExtractor().transform(stim).to_df()
    assert result.shape == (4, 6)
    assert 'NN' in result.columns
    assert result['NN'].sum() == 1
    assert result['VBD'][3] == 1


def test_brightness_extractor():
    image_dir = join(get_test_data_path(), 'image')
    stim = ImageStim(join(image_dir, 'apple.jpg'), onset=4.2, duration=1)
    result = BrightnessExtractor().transform(stim).to_df()
    brightness = result['brightness'][0]
    assert np.isclose(brightness, 0.88784294, 1e-5)
    assert result['onset'][0] == 4.2
    assert result['duration'][0] == 1


def test_sharpness_extractor():
    pytest.importorskip('cv2')
    image_dir = join(get_test_data_path(), 'image')
    stim = ImageStim(join(image_dir, 'apple.jpg'), onset=4.2, duration=1)
    result = SharpnessExtractor().transform(stim).to_df()
    sharpness = result['sharpness'][0]
    assert np.isclose(sharpness, 1.0, 1e-5)
    assert result['onset'][0] == 4.2
    assert result['duration'][0] == 1


def test_vibrance_extractor():
    image_dir = join(get_test_data_path(), 'image')
    stim = ImageStim(join(image_dir, 'apple.jpg'), onset=4.2, duration=1)
    result = VibranceExtractor().transform(stim).to_df()
    color = result['vibrance'][0]
    assert np.isclose(color, 1370.65482988, 1e-5)
    assert result['onset'][0] == 4.2
    assert result['duration'][0] == 1


def test_saliency_extractor():
    pytest.importorskip('cv2')
    image_dir = join(get_test_data_path(), 'image')
    stim = ImageStim(join(image_dir, 'apple.jpg'))
    result = SaliencyExtractor().transform(stim).to_df()
    ms = result['max_saliency'][0]
    assert np.isclose(ms, 0.99669953, 1e-5)
    sf = result['frac_high_saliency'][0]
    assert np.isclose(sf, 0.27461971, 1e-5)


def test_optical_flow_extractor():
    pytest.importorskip('cv2')
    video_dir = join(get_test_data_path(), 'video')
    stim = VideoStim(join(video_dir, 'small.mp4'), onset=4.2)
    result = DenseOpticalFlowExtractor().transform(stim).to_df()
    target = result.query('onset==7.2')['total_flow']
    # Value returned by cv2 seems to change over versions, so use low precision
    assert np.isclose(target, 86248.05, 1e-4)


@pytest.mark.skipif("'INDICO_APP_KEY' not in os.environ")
def test_indico_api_text_extractor():

    ext = IndicoAPITextExtractor(api_key=os.environ['INDICO_APP_KEY'],
                                 models=['emotion', 'personality'])

    # With ComplexTextStim input
    srtfile = join(get_test_data_path(), 'text', 'wonderful.srt')
    srt_stim = ComplexTextStim(srtfile, onset=4.2)
    result = ext.transform(srt_stim).to_df()
    outdfKeysCheck = set([
        'onset',
        'duration',
        'emotion_anger',
        'emotion_fear',
        'emotion_joy',
        'emotion_sadness',
        'emotion_surprise',
        'personality_openness',
        'personality_extraversion',
        'personality_agreeableness',
        'personality_conscientiousness'])
    assert set(result.columns) == outdfKeysCheck
    assert result['onset'][1] == 92.622

    # With TextStim input
    ts = TextStim(text="It's a wonderful life.")
    result = ext.transform(ts).to_df()
    assert set(result.columns) == outdfKeysCheck
    assert len(result) == 1


@pytest.mark.skipif("'INDICO_APP_KEY' not in os.environ")
def test_indico_api_image_extractor():

    ext = IndicoAPIImageExtractor(api_key=os.environ['INDICO_APP_KEY'],
                                  models=['fer', 'content_filtering'])

    image_dir = join(get_test_data_path(), 'image')
    stim1 = ImageStim(join(image_dir, 'apple.jpg'))
    result1 = ext.transform(stim1).to_df()

    outdfKeysCheck = set(['onset',
        'duration',
        'fer_Surprise',
        'fer_Neutral',
        'fer_Sad',
        'fer_Happy',
        'fer_Angry',
        'fer_Fear',
        'content_filtering'])

    assert set(result1.columns) == outdfKeysCheck
    assert result1['content_filtering'][0] < 0.1

    stim2 = ImageStim(join(image_dir, 'obama.jpg'))
    result2 = ext.transform(stim2).to_df()
    assert set(result2.columns) == outdfKeysCheck
    assert result2['fer_Happy'][0] > 0.7


@pytest.mark.skipif("'CLARIFAI_APP_ID' not in os.environ")
def test_clarifai_api_extractor():
    image_dir = join(get_test_data_path(), 'image')
    stim = ImageStim(join(image_dir, 'apple.jpg'))
    result = ClarifaiAPIExtractor().transform(stim).to_df()
    assert result['apple'][0] > 0.5
    assert result.ix[:, 5][0] > 0.0


def test_merge_extractor_results_by_features():
    np.random.seed(100)
    image_dir = join(get_test_data_path(), 'image')
    stim = ImageStim(join(image_dir, 'apple.jpg'))

    # Merge results for static Stims (no onsets)
    extractors = [BrightnessExtractor(), VibranceExtractor()]
    results = [e.transform(stim) for e in extractors]
    df = ExtractorResult.merge_features(results)

    de_names = ['Extractor1', 'Extractor2', 'Extractor3']
    des = [DummyExtractor(name=name) for name in de_names]
    results = [de.transform(stim) for de in des]
    df = ExtractorResult.merge_features(results)
    assert df.shape == (177, 16)
    assert df.columns.levels[1].unique().tolist() == [0, 1, 2, '']
    cols = ['onset', 'duration', 'class', 'filename', 'history', 'stim_name',
            'source_file']
    assert df.columns.levels[0].unique().tolist() == de_names + cols


def test_merge_extractor_results_by_stims():
    image_dir = join(get_test_data_path(), 'image')
    stim1 = ImageStim(join(image_dir, 'apple.jpg'))
    stim2 = ImageStim(join(image_dir, 'obama.jpg'))
    de = DummyExtractor()
    results = [de.transform(stim1), de.transform(stim2)]
    df = ExtractorResult.merge_stims(results)
    assert df.shape == (200, 6)
    assert set(df.columns.tolist()) == set(
        ['onset', 'duration', 0, 1, 2, 'stim_name'])
    assert set(df['stim_name'].unique()) == set(['obama.jpg', 'apple.jpg'])


def test_merge_extractor_results():
    np.random.seed(100)
    image_dir = join(get_test_data_path(), 'image')
    stim1 = ImageStim(join(image_dir, 'apple.jpg'))
    stim2 = ImageStim(join(image_dir, 'obama.jpg'))
    de_names = ['Extractor1', 'Extractor2', 'Extractor3']
    des = [DummyExtractor(name=name) for name in de_names]
    results = [de.transform(stim1) for de in des]
    results += [de.transform(stim2) for de in des]
    df = merge_results(results)
    assert df.shape == (354, 16)
    cols = ['onset', 'duration', 'class', 'filename', 'history', 'stim_name',
            'source_file']
    assert df.columns.levels[0].unique().tolist() == de_names + cols
    assert df.columns.levels[1].unique().tolist() == [0, 1, 2, '']
    assert set(df['stim_name'].unique()) == set(['obama.jpg', 'apple.jpg'])


def test_merge_extractor_results_flattened():
    np.random.seed(100)
    image_dir = join(get_test_data_path(), 'image')
    stim1 = ImageStim(join(image_dir, 'apple.jpg'))
    stim2 = ImageStim(join(image_dir, 'obama.jpg'))
    de_names = ['Extractor1', 'Extractor2', 'Extractor3']
    des = [DummyExtractor(name=name) for name in de_names]
    results = [de.transform(stim1) for de in des]
    results += [de.transform(stim2) for de in des]
    df = merge_results(results, flatten_columns=True)
    de_cols = ['Extractor1_0', 'Extractor1_1', 'Extractor1_2',
               'Extractor2_0', 'Extractor2_1', 'Extractor2_2',
               'Extractor3_0', 'Extractor3_1', 'Extractor3_2']
    assert df.shape == (354, 16)
    cols = ['onset', 'class', 'filename', 'history', 'stim_name', 'duration',
            'source_file']
    assert set(df.columns.unique().tolist()) == set(cols + de_cols)


def test_tensor_flow_inception_v3_extractor():
    image_dir = join(get_test_data_path(), 'image')
    imgs = [join(image_dir, f) for f in ['apple.jpg', 'obama.jpg']]
    imgs = [ImageStim(im, onset=4.2, duration=1) for im in imgs]
    ext = TensorFlowInceptionV3Extractor()
    results = ext.transform(imgs)
    df = merge_results(results)
    assert len(df) == 2
<<<<<<< HEAD
    assert 'Granny Smith' in df[
        ('TensorFlowInceptionV3Extractor', 'label_1')].values
    assert '0.22610' in df[
        ('TensorFlowInceptionV3Extractor', 'score_2')].values
=======
    assert df.iloc[0][
        ('TensorFlowInceptionV3Extractor', 'label_1')] == 'Granny Smith'
    assert df.iloc[1][
        ('TensorFlowInceptionV3Extractor', 'score_2')] == '0.22610'
    assert df[('onset', '')][0] == 4.2
    assert df[('duration', '')][1] == 1
>>>>>>> 6424ed87
<|MERGE_RESOLUTION|>--- conflicted
+++ resolved
@@ -368,16 +368,9 @@
     results = ext.transform(imgs)
     df = merge_results(results)
     assert len(df) == 2
-<<<<<<< HEAD
     assert 'Granny Smith' in df[
         ('TensorFlowInceptionV3Extractor', 'label_1')].values
     assert '0.22610' in df[
         ('TensorFlowInceptionV3Extractor', 'score_2')].values
-=======
-    assert df.iloc[0][
-        ('TensorFlowInceptionV3Extractor', 'label_1')] == 'Granny Smith'
-    assert df.iloc[1][
-        ('TensorFlowInceptionV3Extractor', 'score_2')] == '0.22610'
-    assert df[('onset', '')][0] == 4.2
-    assert df[('duration', '')][1] == 1
->>>>>>> 6424ed87
+    assert 4.2 in df[('onset', '')].values
+    assert 1 in df[('duration', '')].values