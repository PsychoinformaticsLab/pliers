from os.path import join
from .utils import get_test_data_path
from pliers.filters import (WordStemmingFilter,
<<<<<<< HEAD
                            FrameSamplingFilter)
from pliers.stimuli import ComplexTextStim, VideoStim, VideoFrameStim
from nltk import stem as nls
import math
=======
                            TokenizingFilter,
                            TokenRemovalFilter,
                            PunctuationRemovalFilter)
from pliers.stimuli import ComplexTextStim, TextStim
from nltk import stem as nls
from nltk.tokenize import PunktSentenceTokenizer
import nltk
>>>>>>> 661da6b2
import pytest
import string


TEXT_DIR = join(get_test_data_path(), 'text')


def test_word_stemming_filter():
    stim = ComplexTextStim(join(TEXT_DIR, 'sample_text.txt'),
                           columns='to', default_duration=1)

    # With all defaults (porter stemmer)
    filt = WordStemmingFilter()
    assert isinstance(filt.stemmer, nls.PorterStemmer)
    stemmed = filt.transform(stim)
    stems = [s.text for s in stemmed]
    target = ['some', 'sampl', 'text', 'for', 'test', 'annot']
    assert stems == target

    # Try a different stemmer
    filt = WordStemmingFilter(stemmer='snowball', language='english')
    assert isinstance(filt.stemmer, nls.SnowballStemmer)
    stemmed = filt.transform(stim)
    stems = [s.text for s in stemmed]
    assert stems == target

    # Handles StemmerI stemmer
    stemmer = nls.SnowballStemmer(language='english')
    filt = WordStemmingFilter(stemmer=stemmer)
    stemmed = filt.transform(stim)
    stems = [s.text for s in stemmed]
    assert stems == target

    # Fails on invalid values
    with pytest.raises(ValueError):
        filt = WordStemmingFilter(stemmer='nonexistent_stemmer')

<<<<<<< HEAD

def test_frame_sampling_video_converter():
    filename = join(get_test_data_path(), 'video', 'small.mp4')
    video = VideoStim(filename, onset=4.2)
    assert video.fps == 30
    assert video.n_frames in (167, 168)
    assert video.width == 560

    # Test frame filters
    conv = FrameSamplingFilter(every=3)
    derived = conv.transform(video)
    assert derived.n_frames == math.ceil(video.n_frames / 3.0)
    first = next(f for f in derived)
    assert type(first) == VideoFrameStim
    assert first.name == 'frame[0]'
    assert first.onset == 4.2
    assert first.duration == 3 * (1 / 30.0)
    second = [f for f in derived][1]
    assert second.onset == 4.3

    # Should refilter from original frames
    conv = FrameSamplingFilter(hertz=15)
    derived = conv.transform(derived)
    assert derived.n_frames == math.ceil(video.n_frames / 6.0)
    first = next(f for f in derived)
    assert type(first) == VideoFrameStim
    assert first.duration == 3 * (1 / 15.0)
    second = [f for f in derived][1]
    assert second.onset == 4.4


def test_derived_video_converter_cv2():
    pytest.importorskip('cv2')
    filename = join(get_test_data_path(), 'video', 'small.mp4')
    video = VideoStim(filename)

    conv = FrameSamplingFilter(top_n=5)
    derived = conv.transform(video)
    assert derived.n_frames == 5
    assert type(next(f for f in derived)) == VideoFrameStim
=======
    # Try a long text stim
    stim2 = TextStim(text='theres something happening here')
    filt = WordStemmingFilter()
    assert filt.transform(stim2).text == 'there someth happen here'


def test_tokenizing_filter():
    stim = TextStim(join(TEXT_DIR, 'scandal.txt'))
    filt = TokenizingFilter()
    words = filt.transform(stim)
    assert len(words) == 231
    assert words[0].text == 'To'

    custom_tokenizer = PunktSentenceTokenizer()
    filt = TokenizingFilter(tokenizer=custom_tokenizer)
    sentences = filt.transform(stim)
    assert len(sentences) == 11
    assert sentences[0].text == 'To Sherlock Holmes she is always the woman.'

    filt = TokenizingFilter('RegexpTokenizer', '\w+|\$[\d\.]+|\S+')
    tokens = filt.transform(stim)
    assert len(tokens) == 231
    assert tokens[0].text == 'To'


def test_multiple_text_filters():
    stim = TextStim(text='testing the filtering features')
    filt1 = TokenizingFilter()
    filt2 = WordStemmingFilter()
    stemmed_tokens = filt2.transform(filt1.transform(stim))
    full_text = ' '.join([s.text for s in stemmed_tokens])
    assert full_text == 'test the filter featur'


def test_token_removal_filter():
    stim = TextStim(text='this is not a very long sentence')
    filt = TokenRemovalFilter()
    assert filt.transform(stim).text == 'long sentence'

    filt2 = TokenRemovalFilter(tokens=['a', 'the', 'is'])
    assert filt2.transform(stim).text == 'this not very long sentence'

    stim2 = TextStim(text='More. is Real, sentence that\'ll work')
    try:
        nltk.data.find('corpora/stopwords')
    except LookupError:
        nltk.download('stopwords')
    from nltk.corpus import stopwords
    tokens = set(stopwords.words('english')) | set(string.punctuation)
    filt3 = TokenRemovalFilter(tokens=tokens)
    assert filt3.transform(stim2).text == 'More Real sentence \'ll work'


def test_punctuation_removal_filter():
    stim = TextStim(text='this sentence, will have: punctuation, and words.')
    filt = PunctuationRemovalFilter()
    target = 'this sentence will have punctuation and words'
    assert filt.transform(stim).text == target
>>>>>>> 661da6b2
<|MERGE_RESOLUTION|>--- conflicted
+++ resolved
@@ -1,20 +1,14 @@
 from os.path import join
 from .utils import get_test_data_path
 from pliers.filters import (WordStemmingFilter,
-<<<<<<< HEAD
-                            FrameSamplingFilter)
-from pliers.stimuli import ComplexTextStim, VideoStim, VideoFrameStim
-from nltk import stem as nls
-import math
-=======
                             TokenizingFilter,
                             TokenRemovalFilter,
-                            PunctuationRemovalFilter)
-from pliers.stimuli import ComplexTextStim, TextStim
+                            PunctuationRemovalFilter,
+                            FrameSamplingFilter)
+from pliers.stimuli import ComplexTextStim, TextStim, VideoStim, VideoFrameStim
 from nltk import stem as nls
 from nltk.tokenize import PunktSentenceTokenizer
 import nltk
->>>>>>> 661da6b2
 import pytest
 import string
 
@@ -52,7 +46,11 @@
     with pytest.raises(ValueError):
         filt = WordStemmingFilter(stemmer='nonexistent_stemmer')
 
-<<<<<<< HEAD
+    # Try a long text stim
+    stim2 = TextStim(text='theres something happening here')
+    filt = WordStemmingFilter()
+    assert filt.transform(stim2).text == 'there someth happen here'
+
 
 def test_frame_sampling_video_converter():
     filename = join(get_test_data_path(), 'video', 'small.mp4')
@@ -93,11 +91,6 @@
     derived = conv.transform(video)
     assert derived.n_frames == 5
     assert type(next(f for f in derived)) == VideoFrameStim
-=======
-    # Try a long text stim
-    stim2 = TextStim(text='theres something happening here')
-    filt = WordStemmingFilter()
-    assert filt.transform(stim2).text == 'there someth happen here'
 
 
 def test_tokenizing_filter():
@@ -151,5 +144,4 @@
     stim = TextStim(text='this sentence, will have: punctuation, and words.')
     filt = PunctuationRemovalFilter()
     target = 'this sentence will have punctuation and words'
-    assert filt.transform(stim).text == target
->>>>>>> 661da6b2
+    assert filt.transform(stim).text == target