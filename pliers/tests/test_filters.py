from os.path import join
from .utils import get_test_data_path
from pliers.filters import (WordStemmingFilter,
<<<<<<< HEAD
                            ImageCroppingFilter,
                            PillowImageFilter)
from pliers.stimuli import ComplexTextStim, ImageStim
from nltk import stem as nls
import numpy as np
=======
                            TokenizingFilter,
                            TokenRemovalFilter,
                            PunctuationRemovalFilter)
from pliers.stimuli import ComplexTextStim, TextStim
from nltk import stem as nls
from nltk.tokenize import PunktSentenceTokenizer
import nltk
>>>>>>> 661da6b2
import pytest
import string


TEXT_DIR = join(get_test_data_path(), 'text')
IMAGE_DIR = join(get_test_data_path(), 'image')


def test_word_stemming_filter():
    stim = ComplexTextStim(join(TEXT_DIR, 'sample_text.txt'),
                           columns='to', default_duration=1)

    # With all defaults (porter stemmer)
    filt = WordStemmingFilter()
    assert isinstance(filt.stemmer, nls.PorterStemmer)
    stemmed = filt.transform(stim)
    stems = [s.text for s in stemmed]
    target = ['some', 'sampl', 'text', 'for', 'test', 'annot']
    assert stems == target

    # Try a different stemmer
    filt = WordStemmingFilter(stemmer='snowball', language='english')
    assert isinstance(filt.stemmer, nls.SnowballStemmer)
    stemmed = filt.transform(stim)
    stems = [s.text for s in stemmed]
    assert stems == target

    # Handles StemmerI stemmer
    stemmer = nls.SnowballStemmer(language='english')
    filt = WordStemmingFilter(stemmer=stemmer)
    stemmed = filt.transform(stim)
    stems = [s.text for s in stemmed]
    assert stems == target

    # Fails on invalid values
    with pytest.raises(ValueError):
        filt = WordStemmingFilter(stemmer='nonexistent_stemmer')

<<<<<<< HEAD

def test_image_cropping_filter():
    stim = ImageStim(join(IMAGE_DIR, 'apple.jpg'))
    filt = ImageCroppingFilter((210, 120, 260, 170))
    new_stim = filt.transform(stim)
    assert new_stim.data.shape == (50, 50, 3)
    assert np.array_equal(stim.data[0, 0], [255.0, 255.0, 255.0])
    # Top left corner goes white -> red
    assert np.array_equal(new_stim.data[0, 0], [136.0, 0.0, 0.0])

    filt2 = ImageCroppingFilter()
    new_stim = filt2.transform(stim)
    assert new_stim.data.shape == (288, 420, 3)
    stim2 = ImageStim(join(IMAGE_DIR, 'aspect_ratio_fail.jpg'))
    assert stim2.data.shape == (240, 240, 3)
    new_stim2 = filt2.transform(stim2)
    assert new_stim2.data.shape == (112, 240, 3)


def test_pillow_image_filter_filter():
    stim = ImageStim(join(IMAGE_DIR, 'thai_people.jpg'))
    with pytest.raises(ValueError):
        filt = PillowImageFilter()
    filt = PillowImageFilter('BLUR')
    blurred = filt.transform(stim)
    assert blurred is not None

    from PIL import ImageFilter
    filt2 = PillowImageFilter(ImageFilter.FIND_EDGES)
    edges = filt2.transform(stim)
    assert np.array_equal(edges.data[0, 0], [134, 85, 45])

    filt3 = PillowImageFilter(ImageFilter.MinFilter(3))
    min_img = filt3.transform(stim)
    assert np.array_equal(min_img.data[0, 0], [122, 74, 36])

    filt4 = PillowImageFilter('MinFilter')
    min_img = filt4.transform(stim)
    assert np.array_equal(min_img.data[0, 0], [122, 74, 36])

    filt5 = PillowImageFilter(ImageFilter.MaxFilter, size=3)
    med_img = filt5.transform(stim)
    assert np.array_equal(med_img.data[0, 0], [136, 86, 49])
=======
    # Try a long text stim
    stim2 = TextStim(text='theres something happening here')
    filt = WordStemmingFilter()
    assert filt.transform(stim2).text == 'there someth happen here'


def test_tokenizing_filter():
    stim = TextStim(join(TEXT_DIR, 'scandal.txt'))
    filt = TokenizingFilter()
    words = filt.transform(stim)
    assert len(words) == 231
    assert words[0].text == 'To'

    custom_tokenizer = PunktSentenceTokenizer()
    filt = TokenizingFilter(tokenizer=custom_tokenizer)
    sentences = filt.transform(stim)
    assert len(sentences) == 11
    assert sentences[0].text == 'To Sherlock Holmes she is always the woman.'

    filt = TokenizingFilter('RegexpTokenizer', '\w+|\$[\d\.]+|\S+')
    tokens = filt.transform(stim)
    assert len(tokens) == 231
    assert tokens[0].text == 'To'


def test_multiple_text_filters():
    stim = TextStim(text='testing the filtering features')
    filt1 = TokenizingFilter()
    filt2 = WordStemmingFilter()
    stemmed_tokens = filt2.transform(filt1.transform(stim))
    full_text = ' '.join([s.text for s in stemmed_tokens])
    assert full_text == 'test the filter featur'


def test_token_removal_filter():
    stim = TextStim(text='this is not a very long sentence')
    filt = TokenRemovalFilter()
    assert filt.transform(stim).text == 'long sentence'

    filt2 = TokenRemovalFilter(tokens=['a', 'the', 'is'])
    assert filt2.transform(stim).text == 'this not very long sentence'

    stim2 = TextStim(text='More. is Real, sentence that\'ll work')
    try:
        nltk.data.find('corpora/stopwords')
    except LookupError:
        nltk.download('stopwords')
    from nltk.corpus import stopwords
    tokens = set(stopwords.words('english')) | set(string.punctuation)
    filt3 = TokenRemovalFilter(tokens=tokens)
    assert filt3.transform(stim2).text == 'More Real sentence \'ll work'


def test_punctuation_removal_filter():
    stim = TextStim(text='this sentence, will have: punctuation, and words.')
    filt = PunctuationRemovalFilter()
    target = 'this sentence will have punctuation and words'
    assert filt.transform(stim).text == target
>>>>>>> 661da6b2
<|MERGE_RESOLUTION|>--- conflicted
+++ resolved
@@ -1,21 +1,16 @@
 from os.path import join
 from .utils import get_test_data_path
 from pliers.filters import (WordStemmingFilter,
-<<<<<<< HEAD
+                            TokenizingFilter,
+                            TokenRemovalFilter,
+                            PunctuationRemovalFilter,
                             ImageCroppingFilter,
                             PillowImageFilter)
-from pliers.stimuli import ComplexTextStim, ImageStim
-from nltk import stem as nls
+from pliers.stimuli import ComplexTextStim, TextStim, ImageStim
 import numpy as np
-=======
-                            TokenizingFilter,
-                            TokenRemovalFilter,
-                            PunctuationRemovalFilter)
-from pliers.stimuli import ComplexTextStim, TextStim
 from nltk import stem as nls
 from nltk.tokenize import PunktSentenceTokenizer
 import nltk
->>>>>>> 661da6b2
 import pytest
 import string
 
@@ -54,7 +49,11 @@
     with pytest.raises(ValueError):
         filt = WordStemmingFilter(stemmer='nonexistent_stemmer')
 
-<<<<<<< HEAD
+    # Try a long text stim
+    stim2 = TextStim(text='theres something happening here')
+    filt = WordStemmingFilter()
+    assert filt.transform(stim2).text == 'there someth happen here'
+
 
 def test_image_cropping_filter():
     stim = ImageStim(join(IMAGE_DIR, 'apple.jpg'))
@@ -98,11 +97,6 @@
     filt5 = PillowImageFilter(ImageFilter.MaxFilter, size=3)
     med_img = filt5.transform(stim)
     assert np.array_equal(med_img.data[0, 0], [136, 86, 49])
-=======
-    # Try a long text stim
-    stim2 = TextStim(text='theres something happening here')
-    filt = WordStemmingFilter()
-    assert filt.transform(stim2).text == 'there someth happen here'
 
 
 def test_tokenizing_filter():
@@ -156,5 +150,4 @@
     stim = TextStim(text='this sentence, will have: punctuation, and words.')
     filt = PunctuationRemovalFilter()
     target = 'this sentence will have punctuation and words'
-    assert filt.transform(stim).text == target
->>>>>>> 661da6b2
+    assert filt.transform(stim).text == target