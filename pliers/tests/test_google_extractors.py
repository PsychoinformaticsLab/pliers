--- conflicted
+++ resolved
@@ -2,11 +2,8 @@
                                GoogleVisionAPILabelExtractor,
                                GoogleVisionAPIPropertyExtractor,
                                GoogleVisionAPISafeSearchExtractor,
-<<<<<<< HEAD
+                               GoogleVisionAPIWebEntitiesExtractor,
                                ExtractorResult)
-=======
-                               GoogleVisionAPIWebEntitiesExtractor)
->>>>>>> 6a349da1
 from pliers.extractors.google import GoogleVisionAPIExtractor
 from pliers.stimuli import ImageStim
 import pytest
@@ -111,6 +108,7 @@
     assert 'adult' in result.columns
     assert result['violence'][0] == 'VERY_UNLIKELY'
 
+
 @pytest.mark.skipif("'GOOGLE_APPLICATION_CREDENTIALS' not in os.environ")
 def test_google_vision_api_web_entities():
     ext = GoogleVisionAPIWebEntitiesExtractor(num_retries=5)
