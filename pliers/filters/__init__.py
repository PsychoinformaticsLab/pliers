--- conflicted
+++ resolved
@@ -10,15 +10,10 @@
 from .text import (WordStemmingFilter,
                    TokenizingFilter,
                    TokenRemovalFilter,
-<<<<<<< HEAD
                    PunctuationRemovalFilter,
                    LowerCasingFilter)
-from .video import FrameSamplingFilter
-=======
-                   PunctuationRemovalFilter)
 from .video import (FrameSamplingFilter,
                     VideoTrimmingFilter)
->>>>>>> a4ea950e
 
 
 __all__ = [
@@ -30,11 +25,7 @@
     'TokenizingFilter',
     'TokenRemovalFilter',
     'PunctuationRemovalFilter',
-<<<<<<< HEAD
     'LowerCasingFilter',
-    'FrameSamplingFilter'
-=======
     'FrameSamplingFilter',
     'VideoTrimmingFilter'
->>>>>>> a4ea950e
 ]