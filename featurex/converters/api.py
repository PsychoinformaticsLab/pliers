import os
import base64
import json
from abc import abstractproperty
from featurex.stimuli.text import TextStim, ComplexTextStim
from featurex.converters.audio import AudioToTextConverter
from featurex.converters.image import ImageToTextConverter

from six.moves.urllib.parse import urlencode
from six.moves.urllib.request import Request, urlopen
from six.moves.urllib.error import URLError, HTTPError


class SpeechRecognitionAPIConverter(AudioToTextConverter):
    ''' Uses the SpeechRecognition API, which interacts with several APIs, 
    like Google and Wit, to run speech-to-text transcription on an audio file.
    Args:
        api_key (str): API key. Must be passed explicitly or stored in
            the environment variable specified in the environ_key field.
    '''

    @abstractproperty
    def environ_key(self):
        pass

    @abstractproperty
    def recognize_method(self):
        pass

    def __init__(self, api_key=None):
        import speech_recognition as sr
        if api_key is None:
            try:
                api_key = os.environ[self.environ_key]
            except KeyError:
                raise ValueError("A valid API key must be passed when "
                                 "a SpeechRecognitionAPIConverter is initialized.")
        self.recognizer = sr.Recognizer()
        self.api_key = api_key

    def _convert(self, audio):
        import speech_recognition as sr
        with sr.AudioFile(audio.filename) as source:
            clip = self.recognizer.record(source)
        text = getattr(self.recognizer, self.recognize_method)(clip, self.api_key)
        return ComplexTextStim.from_text(text=text)


class WitTranscriptionConverter(SpeechRecognitionAPIConverter):
    
    @property
    def environ_key(self):
        return 'WIT_AI_API_KEY'

    @property
    def recognize_method(self):
        return 'recognize_wit'


class GoogleSpeechAPIConverter(SpeechRecognitionAPIConverter):

    @property
    def environ_key(self):
        return 'GOOGLE_API_KEY'

    @property
    def recognize_method(self):
        return 'recognize_google'


class IBMSpeechAPIConverter(AudioToTextConverter):
    ''' Uses the IBM Watson Text to Speech API to run speech-to-text 
    transcription on an audio file.

    Args:
        username (str): API credential username. Must be passed explicitly
            or stored in the environment variable specified in the environ_key
            field.
        password (str): API credential password. Must be passed explicitly
            or stored in the environment variable specified in the environ_key
            field.
    '''

    def __init__(self, username=None, password=None):
        import speech_recognition as sr
        if username is None or password is None:
            try:
                username = os.environ['IBM_USERNAME']
                password = os.environ['IBM_PASSWORD']
            except KeyError:
                raise ValueError("A valid API key must be passed when "
                                 "a SpeechRecognitionConverter is initialized.")
        self.recognizer = sr.Recognizer()
        self.username = username
        self.password = password

    def _convert(self, audio):
        import speech_recognition as sr
        with sr.AudioFile(audio.filename) as source:
            clip = self.recognizer.record(source)

        result = self._query_api(clip)

        timestamps = result['results'][0]['alternatives'][0]['timestamps']
        elements = []
        for i, entry in enumerate(timestamps):
            elements.append(TextStim(text=entry[0], onset=entry[1],
<<<<<<< HEAD
                                                duration=entry[2]-entry[1]))
=======
                                    duration=entry[2]-entry[1]))
>>>>>>> efc33e7b
        
        return ComplexTextStim(elements=elements)


    def _query_api(self, clip):
        # Adapted from SpeechRecognition source code, modified to get text onsets
        flac_data = clip.get_flac_data(
            convert_rate = None if clip.sample_rate >= 16000 else 16000,
            convert_width = None if clip.sample_width >= 2 else 2
        )
        model = "{0}_BroadbandModel".format("en-US")
        url = "https://stream.watsonplatform.net/speech-to-text/api/v1/recognize?{0}".format(urlencode({
            "profanity_filter": "false",
            "continuous": "true",
            "model": model,
            "timestamps": "true",
        }))
        request = Request(url, data = flac_data, headers = {
            "Content-Type": "audio/x-flac",
            "X-Watson-Learning-Opt-Out": "true",
        })
        
        if hasattr("", "encode"): # Python 2.6 compatibility
            authorization_value = base64.standard_b64encode("{0}:{1}".format(self.username, self.password).encode("utf-8")).decode("utf-8")
        else:
            authorization_value = base64.standard_b64encode("{0}:{1}".format(self.username, self.password))
        request.add_header("Authorization", "Basic {0}".format(authorization_value))
        
        try:
            response = urlopen(request, timeout=None)
        except HTTPError as e:
            raise Exception("recognition request failed: {0}".format(getattr(e, "reason", "status {0}".format(e.code))))
        except URLError as e:
            raise Exception("recognition connection failed: {0}".format(e.reason))
        
        response_text = response.read().decode("utf-8")
        result = json.loads(response_text)
        return result<|MERGE_RESOLUTION|>--- conflicted
+++ resolved
@@ -105,11 +105,7 @@
         elements = []
         for i, entry in enumerate(timestamps):
             elements.append(TextStim(text=entry[0], onset=entry[1],
-<<<<<<< HEAD
-                                                duration=entry[2]-entry[1]))
-=======
                                     duration=entry[2]-entry[1]))
->>>>>>> efc33e7b
         
         return ComplexTextStim(elements=elements)
 
