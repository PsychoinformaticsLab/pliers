--- conflicted
+++ resolved
@@ -1,11 +1,7 @@
 import os
-<<<<<<< HEAD
 import base64
 import json
-from featurex.stimuli.text import DynamicTextStim, ComplexTextStim
-=======
-from featurex.stimuli.text import TextStim, ComplexTextStim
->>>>>>> a12e2bf3
+from featurex.stimuli.text import TextStim, DynamicTextStim, ComplexTextStim
 from featurex.converters.audio import AudioToTextConverter
 from featurex.converters.image import ImageToTextConverter
 from PIL import Image
@@ -60,7 +56,6 @@
     recognize_method = 'recognize_google'
 
 
-<<<<<<< HEAD
 class IBMSpeechAPIConverter(AudioToTextConverter):
     ''' Uses the IBM Watson Text to Speech API to run speech-to-text 
     transcription on an audio file.
@@ -135,7 +130,8 @@
         response_text = response.read().decode("utf-8")
         result = json.loads(response_text)
         return result
-=======
+
+
 class TesseractAPIConverter(ImageToTextConverter):
     ''' Uses the Tesseract library to extract text from images '''
 
@@ -146,4 +142,3 @@
         import pytesseract
         text = pytesseract.image_to_string(Image.fromarray(image.data))
         return TextStim(text=text)
->>>>>>> a12e2bf3
