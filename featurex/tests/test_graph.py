--- conflicted
+++ resolved
@@ -73,9 +73,6 @@
                 [(LengthExtractor(), 'length')])]
     graph = Graph(nodes)
     result = graph.extract([stim])
-<<<<<<< HEAD
-=======
     assert (0, 'button.jpg_Exit') in result.index
->>>>>>> efc33e7b
     assert ('LengthExtractor', 'text_length') in result.columns
     assert result[('LengthExtractor', 'text_length')].values[0] == 4