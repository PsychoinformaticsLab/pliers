from os.path import join
import os
from .utils import get_test_data_path
from featurex.extractors.text import (DictionaryExtractor,
                                      PartOfSpeechExtractor,
                                      PredefinedDictionaryExtractor)
from featurex.extractors.audio import STFTExtractor, MeanAmplitudeExtractor
from featurex.extractors.image import (BrightnessExtractor,
                                        SharpnessExtractor,
                                        VibranceExtractor,
                                        SaliencyExtractor)
from featurex.extractors.video import DenseOpticalFlowExtractor
from featurex.extractors.api import (IndicoAPIExtractor,
                                        ClarifaiAPIExtractor,
                                        WitTranscriptionExtractor)
from featurex.stimuli.text import ComplexTextStim
from featurex.stimuli.video import ImageStim, VideoStim
from featurex.stimuli.audio import AudioStim, TranscribedAudioStim
from featurex.export import TimelineExporter
from featurex.core import get_transformer
from featurex.support.download import download_nltk_data
import numpy as np
import pytest

TEXT_DIR = join(get_test_data_path(), 'text')

@pytest.fixture(scope='module')
def get_nltk():
    download_nltk_data()

def test_check_target_type():
    audio_dir = join(get_test_data_path(), 'audio')
    stim = AudioStim(join(audio_dir, 'barber.wav'))
    td = DictionaryExtractor(join(TEXT_DIR, 'test_lexical_dictionary.txt'),
                             variables=['length', 'frequency'])
    with pytest.raises(TypeError):
        stim.extract([td])

def test_text_extractor():
    stim = ComplexTextStim(join(TEXT_DIR, 'sample_text.txt'),
                           columns='to', default_duration=1)
    td = DictionaryExtractor(join(TEXT_DIR, 'test_lexical_dictionary.txt'),
                             variables=['length', 'frequency'])
    assert td.data.shape == (7, 2)
    timeline = stim.extract([td])
    df = timeline.to_df()
    assert np.isnan(df.iloc[0, 3])
    assert df.shape == (12, 4)
    target = df.query('name=="frequency" & onset==5')['value'].values
    assert target == 10.6

def test_predefined_dictionary_extractor():
    text = """enormous chunks of ice that have been frozen for thousands of
              years are breaking apart and melting away"""
    stim = ComplexTextStim.from_text(text)
    td = PredefinedDictionaryExtractor(['aoa/Freq_pm'])
    timeline = stim.extract([td])
    df = TimelineExporter.timeline_to_df(timeline)
    assert df.shape == (18, 4)

def test_stft_extractor():
    audio_dir = join(get_test_data_path(), 'audio')
    stim = AudioStim(join(audio_dir, 'barber.wav'))
    ext = STFTExtractor(frame_size=1., spectrogram=False,
                        bins=[(100, 300), (300, 3000), (3000, 20000)])
    timeline = stim.extract([ext])
    df = timeline.to_df('long')
    assert df.shape == (1671, 4)

def test_mean_amplitude_extractor():
    audio_dir = join(get_test_data_path(), 'audio')
    text_dir = join(get_test_data_path(), 'text')
    stim = TranscribedAudioStim(join(audio_dir, "barber_edited.wav"),
                                join(text_dir, "wonderful_edited.srt"))
    ext = MeanAmplitudeExtractor()
    timeline = stim.extract([ext])
    targets = [100., 150.]
    events = timeline.events
    values = [events[event].values[0].data["mean_amplitude"] for event in events.keys()]
    assert values == targets

def test_get_transformer_by_name():
    tda = get_transformer('stFteXtrActOr')
    assert isinstance(tda, STFTExtractor)

def test_part_of_speech_extractor():
    stim = ComplexTextStim(join(TEXT_DIR, 'complex_stim_with_header.txt'))
    tl = stim.extract([PartOfSpeechExtractor()])
    df = tl.to_df()
    assert df.iloc[1, 3] == 'NN'
    assert df.shape == (4, 4)

<<<<<<< HEAD
def test_saliency_extractor():
        pytest.importorskip('cv2')
        image_dir = join(get_test_data_path(), 'image')
        stim = ImageStim(join(image_dir, 'apple.jpg'))
        tl = stim.extract([SaliencyExtractor()])
        ms = tl.data['SaliencyExtractor'].data['max_saliency']
        assert np.isclose(ms,0.99669953)
        sf = tl.data['SaliencyExtractor'].data['frac_high_saliency']
        assert np.isclose(sf,0.27461971)

@pytest.mark.skipif("'CLARIFAI_APP_ID' not in os.environ")
def test_clarifaiAPI_extractor():
    image_dir = join(get_test_data_path(), 'image')
=======
def test_brightness_extractor():
    image_dir = join(_get_test_data_path(), 'image')
    stim = ImageStim(join(image_dir, 'apple.jpg'))
    val = stim.extract([BrightnessExtractor()])
    brightness = val.data['BrightnessExtractor'].data['avg_brightness']
    print brightness
    assert np.isclose(brightness,0.88784294)

def test_sharpness_extractor():
    pytest.importorskip('cv2')
    image_dir = join(_get_test_data_path(), 'image')
>>>>>>> 473ae8ea
    stim = ImageStim(join(image_dir, 'apple.jpg'))
    val = stim.extract([SharpnessExtractor()])
    sharpness = val.data['SharpnessExtractor'].data['sharpness']
    print sharpness
    assert np.isclose(sharpness,1.0)

def test_vibrance_extractor():
    image_dir = join(_get_test_data_path(), 'image')
    stim = ImageStim(join(image_dir, 'apple.jpg'))
    val = stim.extract([VibranceExtractor()])
    color = val.data['VibranceExtractor'].data['avg_color']
    print color
    assert np.isclose(color,1370.65482988)

def test_saliency_extractor():
    pytest.importorskip('cv2')
    image_dir = join(_get_test_data_path(), 'image')
    stim = ImageStim(join(image_dir, 'apple.jpg'))
    tl = stim.extract([SaliencyExtractor()])
    ms = tl.data['SaliencyExtractor'].data['max_saliency']
    assert np.isclose(ms,0.99669953)
    sf = tl.data['SaliencyExtractor'].data['frac_high_saliency']
    assert np.isclose(sf,0.27461971)

def test_optical_flow_extractor():
    pytest.importorskip('cv2')
    video_dir = join(_get_test_data_path(), 'video')
    stim = VideoStim(join(video_dir, 'small.mp4'))
    ext = DenseOpticalFlowExtractor()
    timeline = stim.extract([ext])
    df = timeline.to_df()
    assert df.shape == (168, 4)
    target = df.query('name=="total_flow" & onset==3.0')['value'].values
    assert np.isclose(target, 86248.05)

@pytest.mark.skipif("'INDICO_APP_KEY' not in os.environ")
def test_indicoAPI_extractor():
    srtfile = join(get_test_data_path(), 'text', 'wonderful.srt')
    srt_stim = ComplexTextStim(srtfile)
    ext = IndicoAPIExtractor(api_key=os.environ['INDICO_APP_KEY'],model = 'emotion')
    output = srt_stim.extract([ext])
    outdfKeys = set(output.to_df()['name'])
    outdfKeysCheck = set([
        'emotion_anger',
        'emotion_fear',
        'emotion_joy',
        'emotion_sadness',
        'emotion_surprise'])
    assert outdfKeys == outdfKeysCheck

@pytest.mark.skipif("'CLARIFAI_APP_ID' not in os.environ")
def test_clarifaiAPI_extractor():
    image_dir = join(_get_test_data_path(), 'image')
    stim = ImageStim(join(image_dir, 'apple.jpg'))
    ext = ClarifaiAPIExtractor()
    output = ext.apply(stim).data['tags']
    # Check success of request
    assert output['status_code'] == 'OK'
    # Check success of each image tagged
    for result in output['results']:
        assert result['status_code'] == 'OK'
        assert result['result']['tag']['classes']

@pytest.mark.skipif("'WIT_AI_APP_KEY' not in os.environ")
def test_witaiAPI_extractor():
    audio_dir = join(_get_test_data_path(), 'audio')
    stim = AudioStim(join(audio_dir, 'homer.wav'))
    ext = WitTranscriptionExtractor()
    text = ext.apply(stim).data['text']
    assert 'laws of thermodynamics' in text<|MERGE_RESOLUTION|>--- conflicted
+++ resolved
@@ -90,50 +90,31 @@
     assert df.iloc[1, 3] == 'NN'
     assert df.shape == (4, 4)
 
-<<<<<<< HEAD
-def test_saliency_extractor():
-        pytest.importorskip('cv2')
-        image_dir = join(get_test_data_path(), 'image')
-        stim = ImageStim(join(image_dir, 'apple.jpg'))
-        tl = stim.extract([SaliencyExtractor()])
-        ms = tl.data['SaliencyExtractor'].data['max_saliency']
-        assert np.isclose(ms,0.99669953)
-        sf = tl.data['SaliencyExtractor'].data['frac_high_saliency']
-        assert np.isclose(sf,0.27461971)
-
-@pytest.mark.skipif("'CLARIFAI_APP_ID' not in os.environ")
-def test_clarifaiAPI_extractor():
+def test_brightness_extractor():
     image_dir = join(get_test_data_path(), 'image')
-=======
-def test_brightness_extractor():
-    image_dir = join(_get_test_data_path(), 'image')
     stim = ImageStim(join(image_dir, 'apple.jpg'))
     val = stim.extract([BrightnessExtractor()])
     brightness = val.data['BrightnessExtractor'].data['avg_brightness']
-    print brightness
     assert np.isclose(brightness,0.88784294)
 
 def test_sharpness_extractor():
     pytest.importorskip('cv2')
-    image_dir = join(_get_test_data_path(), 'image')
->>>>>>> 473ae8ea
+    image_dir = join(get_test_data_path(), 'image')
     stim = ImageStim(join(image_dir, 'apple.jpg'))
     val = stim.extract([SharpnessExtractor()])
     sharpness = val.data['SharpnessExtractor'].data['sharpness']
-    print sharpness
     assert np.isclose(sharpness,1.0)
 
 def test_vibrance_extractor():
-    image_dir = join(_get_test_data_path(), 'image')
+    image_dir = join(get_test_data_path(), 'image')
     stim = ImageStim(join(image_dir, 'apple.jpg'))
     val = stim.extract([VibranceExtractor()])
     color = val.data['VibranceExtractor'].data['avg_color']
-    print color
     assert np.isclose(color,1370.65482988)
 
 def test_saliency_extractor():
     pytest.importorskip('cv2')
-    image_dir = join(_get_test_data_path(), 'image')
+    image_dir = join(get_test_data_path(), 'image')
     stim = ImageStim(join(image_dir, 'apple.jpg'))
     tl = stim.extract([SaliencyExtractor()])
     ms = tl.data['SaliencyExtractor'].data['max_saliency']
@@ -143,7 +124,7 @@
 
 def test_optical_flow_extractor():
     pytest.importorskip('cv2')
-    video_dir = join(_get_test_data_path(), 'video')
+    video_dir = join(get_test_data_path(), 'video')
     stim = VideoStim(join(video_dir, 'small.mp4'))
     ext = DenseOpticalFlowExtractor()
     timeline = stim.extract([ext])
@@ -169,10 +150,10 @@
 
 @pytest.mark.skipif("'CLARIFAI_APP_ID' not in os.environ")
 def test_clarifaiAPI_extractor():
-    image_dir = join(_get_test_data_path(), 'image')
+    image_dir = join(get_test_data_path(), 'image')
     stim = ImageStim(join(image_dir, 'apple.jpg'))
     ext = ClarifaiAPIExtractor()
-    output = ext.apply(stim).data['tags']
+    output = ext.transform(stim).data['tags']
     # Check success of request
     assert output['status_code'] == 'OK'
     # Check success of each image tagged
@@ -182,8 +163,8 @@
 
 @pytest.mark.skipif("'WIT_AI_APP_KEY' not in os.environ")
 def test_witaiAPI_extractor():
-    audio_dir = join(_get_test_data_path(), 'audio')
+    audio_dir = join(get_test_data_path(), 'audio')
     stim = AudioStim(join(audio_dir, 'homer.wav'))
     ext = WitTranscriptionExtractor()
-    text = ext.apply(stim).data['text']
+    text = ext.transform(stim).data['text']
     assert 'laws of thermodynamics' in text