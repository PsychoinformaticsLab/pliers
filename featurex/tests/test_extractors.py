--- conflicted
+++ resolved
@@ -6,7 +6,6 @@
                                       PredefinedDictionaryExtractor)
 from featurex.extractors.audio import STFTExtractor, MeanAmplitudeExtractor
 from featurex.extractors.image import (BrightnessExtractor,
-<<<<<<< HEAD
                                         SharpnessExtractor,
                                         VibranceExtractor,
                                         TesseractExtractor,
@@ -14,15 +13,6 @@
 from featurex.extractors.video import DenseOpticalFlowExtractor
 from featurex.extractors.api import (IndicoAPIExtractor,
                                         ClarifaiAPIExtractor)
-=======
-                                       SharpnessExtractor,
-                                       VibranceExtractor,
-                                       SaliencyExtractor)
-from featurex.extractors.video import DenseOpticalFlowExtractor
-from featurex.extractors.api import (IndicoAPIExtractor,
-                                     ClarifaiAPIExtractor,
-                                     WitTranscriptionExtractor)
->>>>>>> 8401daa3
 from featurex.stimuli.text import ComplexTextStim
 from featurex.stimuli.video import ImageStim, VideoStim
 from featurex.stimuli.audio import AudioStim, TranscribedAudioStim
@@ -140,7 +130,6 @@
     val = stim.extract([VibranceExtractor()])
     color = val.data['VibranceExtractor'].data['avg_color']
     assert np.isclose(color, 1370.65482988)
-
 
 def test_tesseract_extractor():
     pytest.importorskip('pytesseract')
@@ -201,9 +190,6 @@
     # Check success of each image tagged
     for result in output['results']:
         assert result['status_code'] == 'OK'
-<<<<<<< HEAD
-        assert result['result']['tag']['classes']
-=======
         assert result['result']['tag']['classes']
 
 
@@ -262,5 +248,4 @@
     assert df.shape == (355, 10)
     assert df.columns.levels[0].unique().tolist() == de_names + ['onset', 'stim']
     assert df.columns.levels[1].unique().tolist() == ['duration', 0, 1, 2, '']
-    assert set(df.index.levels[1].unique()) == set(['obama.jpg', 'apple.jpg'])
->>>>>>> 8401daa3
+    assert set(df.index.levels[1].unique()) == set(['obama.jpg', 'apple.jpg'])