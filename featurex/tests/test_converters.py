from os.path import join
from .utils import get_test_data_path
<<<<<<< HEAD
from featurex.converters.api import WitTranscriptionConverter, GoogleSpeechAPIConverter, IBMSpeechAPIConverter
from featurex.stimuli.text import DynamicTextStim, ComplexTextStim
=======
from featurex.converters.video import FrameSamplingConverter
from featurex.converters.api import (WitTranscriptionConverter, 
                                        GoogleSpeechAPIConverter,
                                        TesseractAPIConverter)
from featurex.converters.google import GoogleVisionAPITextConverter
from featurex.stimuli.video import VideoStim, VideoFrameStim, DerivedVideoStim
from featurex.stimuli.text import ComplexTextStim
>>>>>>> a12e2bf3
from featurex.stimuli.audio import AudioStim
from featurex.stimuli.image import ImageStim

import numpy as np
import math
import pytest


def test_derived_video_stim():
    filename = join(get_test_data_path(), 'video', 'small.mp4')
    video = VideoStim(filename)
    assert video.fps == 30
    assert video.n_frames == 168
    assert video.width == 560

    # Test frame filters
    conv = FrameSamplingConverter(every=3)
    derived = conv.transform(video)
    assert len(derived.elements) == math.ceil(video.n_frames / 3.0)
    assert type(next(f for f in derived)) == VideoFrameStim
    assert next(f for f in derived).duration == 3 * (1 / 30.0)

    # Should refilter from original frames
    conv = FrameSamplingConverter(hertz=15)
    derived = conv.transform(derived)
    assert len(derived.elements) == math.ceil(video.n_frames / 6.0)
    assert type(next(f for f in derived)) == VideoFrameStim
    assert next(f for f in derived).duration == 3 * (1 / 15.0)

    # Test filter history
    assert derived.history.shape == (2, 3)
    assert np.array_equal(derived.history['filter'], ['every', 'hertz'])


def test_derived_video_stim_cv2():
    pytest.importorskip('cv2')
    filename = join(get_test_data_path(), 'video', 'small.mp4')
    video = VideoStim(filename)

    conv = FrameSamplingConverter(top_n=5)
    derived = conv.transform(video)
    assert len(derived.elements) == 5
    assert type(next(f for f in derived)) == VideoFrameStim


@pytest.mark.skipif("'WIT_AI_API_KEY' not in os.environ")
def test_witaiAPI_converter():
    audio_dir = join(get_test_data_path(), 'audio')
    stim = AudioStim(join(audio_dir, 'homer.wav'))
    conv = WitTranscriptionConverter()
    out_stim = conv.transform(stim)
    assert type(out_stim) == ComplexTextStim
    text = [elem.text for elem in out_stim]
    assert 'thermodynamics' in text or 'obey' in text


@pytest.mark.skipif("'GOOGLE_API_KEY' not in os.environ")
def test_googleAPI_converter():
    audio_dir = join(get_test_data_path(), 'audio')
    stim = AudioStim(join(audio_dir, 'homer.wav'))
    conv = GoogleSpeechAPIConverter()
    out_stim = conv.transform(stim)
    assert type(out_stim) == ComplexTextStim
    text = [elem.text for elem in out_stim]
    assert 'thermodynamics' in text or 'obey' in text

<<<<<<< HEAD
@pytest.mark.skipif("'IBM_USERNAME' not in os.environ or "
    "'IBM_PASSWORD' not in os.environ")
def test_ibmAPI_converter():
    audio_dir = join(get_test_data_path(), 'audio')
    stim = AudioStim(join(audio_dir, 'homer.wav'))
    conv = IBMSpeechAPIConverter()
    out_stim = conv.transform(stim)
    assert type(out_stim) == ComplexTextStim
    first_word = next(w for w in out_stim)
    assert type(first_word) == DynamicTextStim
    assert first_word.duration > 0
    assert first_word.onset != None

    full_text = [elem.text for elem in out_stim]
    assert 'thermodynamics' in full_text or 'obey' in full_text
=======

def test_tesseract_converter():
    pytest.importorskip('pytesseract')
    image_dir = join(get_test_data_path(), 'image')
    stim = ImageStim(join(image_dir, 'button.jpg'))
    conv = TesseractAPIConverter()
    text = conv.transform(stim).text
    assert text == 'Exit'


@pytest.mark.skipif("'GOOGLE_APPLICATION_CREDENTIALS' not in os.environ")
def test_google_vision_api_text_converter():
    conv = GoogleVisionAPITextConverter(num_retries=5)
    filename = join(get_test_data_path(), 'image', 'button.jpg')
    stim = ImageStim(filename)
    text = conv.transform(stim).text
    assert 'Exit' in text
    
    conv = GoogleVisionAPITextConverter(handle_annotations='concatenate')
    text = conv.transform(stim).text
    assert 'Exit' in text
>>>>>>> a12e2bf3
<|MERGE_RESOLUTION|>--- conflicted
+++ resolved
@@ -1,17 +1,13 @@
 from os.path import join
 from .utils import get_test_data_path
-<<<<<<< HEAD
-from featurex.converters.api import WitTranscriptionConverter, GoogleSpeechAPIConverter, IBMSpeechAPIConverter
-from featurex.stimuli.text import DynamicTextStim, ComplexTextStim
-=======
 from featurex.converters.video import FrameSamplingConverter
 from featurex.converters.api import (WitTranscriptionConverter, 
                                         GoogleSpeechAPIConverter,
-                                        TesseractAPIConverter)
+                                        TesseractAPIConverter,
+                                        IBMSpeechAPIConverter)
 from featurex.converters.google import GoogleVisionAPITextConverter
 from featurex.stimuli.video import VideoStim, VideoFrameStim, DerivedVideoStim
-from featurex.stimuli.text import ComplexTextStim
->>>>>>> a12e2bf3
+from featurex.stimuli.text import DynamicTextStim, ComplexTextStim
 from featurex.stimuli.audio import AudioStim
 from featurex.stimuli.image import ImageStim
 
@@ -78,7 +74,7 @@
     text = [elem.text for elem in out_stim]
     assert 'thermodynamics' in text or 'obey' in text
 
-<<<<<<< HEAD
+
 @pytest.mark.skipif("'IBM_USERNAME' not in os.environ or "
     "'IBM_PASSWORD' not in os.environ")
 def test_ibmAPI_converter():
@@ -94,7 +90,7 @@
 
     full_text = [elem.text for elem in out_stim]
     assert 'thermodynamics' in full_text or 'obey' in full_text
-=======
+
 
 def test_tesseract_converter():
     pytest.importorskip('pytesseract')
@@ -116,4 +112,3 @@
     conv = GoogleVisionAPITextConverter(handle_annotations='concatenate')
     text = conv.transform(stim).text
     assert 'Exit' in text
->>>>>>> a12e2bf3
