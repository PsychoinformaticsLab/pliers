<<<<<<< HEAD
from featurex.stimuli import Stim, CollectionStimMixin
from featurex.core import Timeline, Event, Value
=======
from featurex.stimuli import Stim
>>>>>>> 2b752e6f
from featurex.support.decorators import requires_nltk_corpus
from featurex.extractors import ExtractorResult, merge_results
import pandas as pd
from six import string_types
import re
import unicodedata


class TextStim(Stim):

    ''' Any simple text stimulus--most commonly a single word. '''

    def __init__(self, filename=None, text=None, onset=None, duration=None):
        if filename is not None:
            text = open(filename).read()
        self.text = text
        super(TextStim, self).__init__(filename, onset, duration)

<<<<<<< HEAD
    # def extract(self, extractors):
    #     vals = {}
    #     for e in extractors:
    #         vals[e.name] = e.transform(self)
    #     return Value(self, e, vals)
=======
    def extract(self, extractors):
        vals = []
        for e in extractors:
            vals.append(e.transform(self))
        return ExtractorResult.merge_features(vals)
>>>>>>> 2b752e6f

    @property
    def name(self):
        return self.text


class ComplexTextStim(Stim, CollectionStimMixin):

    ''' A collection of text stims (e.g., a story), typically ordered and with
    onsets and/or durations associated with each element.
    Args:
        filename (str): The filename to read from. Must be tab-delimited text.
            Files must always contain a column containing the text of each
            stimulus in the collection. Optionally, additional columns can be
            included that contain duration and onset information. If a header
            row is present in the file, valid columns must be labeled as
            'text', 'onset', and 'duration' where available (though only text
            is mandatory). If no header is present in the file, the columns
            argument will be used to infer the indices of the key columns.
        columns (str): Optional specification of column order. An abbreviated
            string denoting the column position of text, onset, and duration
            in the file. Use t for text, o for onset, d for duration. For
            example, passing 'ot' indicates that the first column contains
            the onsets and the second contains the text. Passing 'tod'
            indicates that the first three columns contain text, onset, and
            duration information, respectively. Note that if the input file
            contains a header row, the columns argument will be ignored.
        default_duration (float): the duration to assign to any text elements
            in the collection that do not have an explicit value provided
            in the input file.
    '''

    def __init__(self, filename=None, onset=None, duration=None, columns='tod',
                 default_duration=None, elements=None):

        self.elements = [] if elements is None else elements

        if filename is not None:
            if filename.endswith("srt"):
                self._from_srt(filename)
            else:
                self._from_file(filename, columns, default_duration)

    def _from_file(self, filename, columns, default_duration):
        tod_names = {'t': 'text', 'o': 'onset', 'd': 'duration'}

        first_row = open(filename).readline().strip().split('\t')
        if len(set(first_row) & set(tod_names.values())):
            col_names = None
        else:
            col_names = [tod_names[x] for x in columns]

        data = pd.read_csv(filename, sep='\t', names=col_names)

        for i, r in data.iterrows():
            if 'onset' not in r:
                elem = TextStim(r['text'])
            else:
                duration = r.get('duration', None)
                if duration is None:
                    duration = default_duration
                elem = TextStim(None, r['text'], r['onset'], duration)
            self.elements.append(elem)

    def _from_srt(self, filename):
        import pysrt
        
        data = pysrt.open(filename)
        list_ = [[] for _ in data]
        for i, row in enumerate(data):
            start = tuple(row.start)
            start_time = self.__to_sec__(start)
            
            end_ = tuple(row.end)
            duration = self.__to_sec__(end_) - start_time
            
            line = row.text
            line = line.replace("\r\n", " ").replace("\n", " ").replace("\r", " ").replace("\t", " ")
            list_[i] = [line, start_time, duration]
        
        # Convert to pandas DataFrame
        df = pd.DataFrame(columns=["text", "onset", "duration"], data=list_)

        for i, r in df.iterrows():
            elem = TextStim(None, r['text'], r['onset'], r["duration"])
            self.elements.append(elem)

    def __iter__(self):
        """ Iterate text elements. """
        for elem in self.elements:
            yield elem

    def __to_sec__(self, tup):
        hours = tup[0]
        mins = tup[1]
        secs = tup[2]
        msecs = tup[3]
        total_msecs = (hours * 60 * 60 * 1000) + (mins * 60 * 1000) + (secs * 1000) + msecs
        total_secs = total_msecs / 1000.
        return total_secs

<<<<<<< HEAD
    # def extract(self, extractors, merge_events=True):
    #     timeline = Timeline()
    #     # Extractors can either take ComplexTextStim input, in which case we
    #     # pass the current instance, or TextStim input, in which case we loop
    #     # over all elements.
    #     for ext in extractors:
    #         if ext.target.__name__ == self.__class__.__name__:
    #             events = ext.transform(self)
    #             for ev in events:
    #                 timeline.add_event(ev, merge=merge_events)
    #         else:
    #             for elem in self.elements:
    #                 # If no onset is available, index with order
    #                 onset = elem.onset or elem.order
    #                 event = Event(onset=onset, values=[ext.transform(elem)])
    #                 timeline.add_event(event, merge=merge_events)
    #     return timeline
=======
    def extract(self, extractors, merge_events=True):
        all_results = []
        # Extractors can either take ComplexTextStim input, in which case we
        # pass the current instance, or TextStim input, in which case we loop
        # over all elements.
        for ext in extractors:
            if ext.target.__name__ == self.__class__.__name__:
                all_results.append(ext.transform(self))
            else:
                for elem in self.elements:
                    all_results.append(ext.transform(elem))
        
        return merge_results(all_results)
>>>>>>> 2b752e6f

    @classmethod
    def from_text(cls, text, unit='word', tokenizer=None, language='english'):
        """ Initialize from a single string, by automatically segmenting into
        individual strings. Requires nltk unless tokenizer argument is passed.
            text (str): The text to convert to a ComplexTextStim.
            unit (str): The unit of segmentation. Either 'word' or 'sentence'.
            tokenizer: Optional tokenizer to use. If passed, will override
                the default nltk tokenizers. If a string is passed, it is
                interpreted as a capturing regex and passed to re.findall().
                Otherwise, must be an object that implements a tokenize()
                method and returns a list of tokens.
            language (str): The language to use; passed to nltk. Only used if
                tokenizer is None. Defaults to English.
        Returns:
            A ComplexTextStim instance.
        """

        if tokenizer is not None:
            if isinstance(tokenizer, string_types):
                tokens = re.findall(tokenizer, text)
            else:
                tokens = tokenizer.tokenize(text)
        else:
            import nltk

            @requires_nltk_corpus
            def tokenize_text(text):
                if unit == 'word':
                    return nltk.word_tokenize(text, language)
                elif unit.startswith('sent'):
                    return nltk.sent_tokenize(text, language)
                else:
                    raise ValueError(
                        "unit must be either 'word' or 'sentence'")

            tokens = tokenize_text(text)

        elements = []
        for i, t in enumerate(tokens):
            elements.append(TextStim(text=t, onset=i, duration=1))
        return cls(elements=elements)<|MERGE_RESOLUTION|>--- conflicted
+++ resolved
@@ -1,9 +1,4 @@
-<<<<<<< HEAD
 from featurex.stimuli import Stim, CollectionStimMixin
-from featurex.core import Timeline, Event, Value
-=======
-from featurex.stimuli import Stim
->>>>>>> 2b752e6f
 from featurex.support.decorators import requires_nltk_corpus
 from featurex.extractors import ExtractorResult, merge_results
 import pandas as pd
@@ -22,19 +17,6 @@
         self.text = text
         super(TextStim, self).__init__(filename, onset, duration)
 
-<<<<<<< HEAD
-    # def extract(self, extractors):
-    #     vals = {}
-    #     for e in extractors:
-    #         vals[e.name] = e.transform(self)
-    #     return Value(self, e, vals)
-=======
-    def extract(self, extractors):
-        vals = []
-        for e in extractors:
-            vals.append(e.transform(self))
-        return ExtractorResult.merge_features(vals)
->>>>>>> 2b752e6f
 
     @property
     def name(self):
@@ -136,39 +118,6 @@
         total_secs = total_msecs / 1000.
         return total_secs
 
-<<<<<<< HEAD
-    # def extract(self, extractors, merge_events=True):
-    #     timeline = Timeline()
-    #     # Extractors can either take ComplexTextStim input, in which case we
-    #     # pass the current instance, or TextStim input, in which case we loop
-    #     # over all elements.
-    #     for ext in extractors:
-    #         if ext.target.__name__ == self.__class__.__name__:
-    #             events = ext.transform(self)
-    #             for ev in events:
-    #                 timeline.add_event(ev, merge=merge_events)
-    #         else:
-    #             for elem in self.elements:
-    #                 # If no onset is available, index with order
-    #                 onset = elem.onset or elem.order
-    #                 event = Event(onset=onset, values=[ext.transform(elem)])
-    #                 timeline.add_event(event, merge=merge_events)
-    #     return timeline
-=======
-    def extract(self, extractors, merge_events=True):
-        all_results = []
-        # Extractors can either take ComplexTextStim input, in which case we
-        # pass the current instance, or TextStim input, in which case we loop
-        # over all elements.
-        for ext in extractors:
-            if ext.target.__name__ == self.__class__.__name__:
-                all_results.append(ext.transform(self))
-            else:
-                for elem in self.elements:
-                    all_results.append(ext.transform(elem))
-        
-        return merge_results(all_results)
->>>>>>> 2b752e6f
 
     @classmethod
     def from_text(cls, text, unit='word', tokenizer=None, language='english'):
