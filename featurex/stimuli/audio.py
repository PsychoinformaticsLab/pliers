--- conflicted
+++ resolved
@@ -1,9 +1,4 @@
-<<<<<<< HEAD
 from featurex.stimuli import Stim
-from featurex.core import Timeline
-=======
-from featurex.stimuli import DynamicStim
->>>>>>> 2b752e6f
 from featurex.stimuli.text import ComplexTextStim
 from featurex.extractors import ExtractorResult
 from scipy.io import wavfile
@@ -20,11 +15,6 @@
         duration = len(self.data)*1./self.sampling_rate
         super(AudioStim, self).__init__(filename, onset=onset, duration=duration)
 
-    def extract(self, extractors):
-        vals = []
-        for e in extractors:
-            vals.append(e.transform(self))
-        return ExtractorResult.merge_features(vals)
 
 
 class TranscribedAudioStim(AudioStim):
@@ -44,35 +34,5 @@
         if isinstance(transcription, six.string_types):
             transcription = ComplexTextStim(transcription, **kwargs)
         self.transcription = transcription
-<<<<<<< HEAD
         super(TranscribedAudioStim, self).__init__(filename, onset=onset)
 
-    # def extract(self, extractors):
-    #     timeline = Timeline()
-    #     audio_exts, text_exts = [], []
-    #     for ext in extractors:
-    #         if ext.target.__name__ in ['AudioStim', 'TranscribedAudioStim']:
-    #             audio_exts.append(ext)
-    #         elif ext.target.__name__ == 'ComplexTextStim':
-    #             text_exts.append(ext)
-
-    #     audio_tl = super(TranscribedAudioStim, self).extract(audio_exts)
-    #     timeline.merge(audio_tl)
-    #     text_tl = self.transcription.extract(text_exts)
-    #     timeline.merge(text_tl)
-    #     return timeline
-=======
-        super(TranscribedAudioStim, self).__init__(filename)
-
-    def extract(self, extractors):
-        audio_exts, text_exts = [], []
-        for ext in extractors:
-            if ext.target.__name__ in ['AudioStim', 'TranscribedAudioStim']:
-                audio_exts.append(ext)
-            elif ext.target.__name__ == 'ComplexTextStim':
-                text_exts.append(ext)
-
-        audio_result = super(TranscribedAudioStim, self).extract(audio_exts)
-        text_result = self.transcription.extract(text_exts)
-        return audio_result, text_result
->>>>>>> 2b752e6f
